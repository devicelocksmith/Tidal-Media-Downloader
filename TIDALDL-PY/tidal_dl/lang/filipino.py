--- conflicted
+++ resolved
@@ -27,13 +27,9 @@
     SETTING_SAVE_COVERS = "I-save ang mga cover"
     SETTING_LANGUAGE = "Lenggwahe"
     SETTING_USE_PLAYLIST_FOLDER = "Use playlist folder"
-<<<<<<< HEAD
-    SETTING_MULITHREAD_DOWNLOAD = "Mulit thread download"
+    SETTING_MULITHREAD_DOWNLOAD = "Multi thread download"
     SETTING_ALBUM_FOLDER_FORMAT = "Album folder format"
     SETTING_TRACK_FILE_FORMAT = "Track file format"
-=======
-    SETTING_MULITHREAD_DOWNLOAD = "Multi thread download"
->>>>>>> ea458c95
 
     CHOICE = "PAGPIPILIAN"
     FUNCTION = "SILBI"
