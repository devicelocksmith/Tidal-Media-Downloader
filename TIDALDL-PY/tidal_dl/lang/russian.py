--- conflicted
+++ resolved
@@ -1,94 +1,90 @@
-#!/usr/bin/env python
-# -*- encoding: utf-8 -*-
-'''
-@File    :   russian.py
-@Time    :   2020/08/19
-@Author  :   sergey.seve-s
-@Version :   1.0
-@Contact :   
-@Desc    :   
-'''
-
-class LangRussian(object):
-    SETTING = "НАСТРОЙКА"
-    VALUE = "УСТАНОВКА"
-    SETTING_DOWNLOAD_PATH = "Место сохранения"
-    SETTING_ONLY_M4A = "Сохранять mp4 как m4a"
-    SETTING_ADD_EXPLICIT_TAG = "Добавить тег Нецензурно"
-    SETTING_ADD_HYPHEN = "Добавить дефис"
-    SETTING_ADD_YEAR = "Добавить год перед именем папки-альбома"
-    SETTING_USE_TRACK_NUM = "Добавить номер трека"
-    SETTING_AUDIO_QUALITY = "Качество аудио"
-    SETTING_VIDEO_QUALITY = "Качество видео"
-    SETTING_CHECK_EXIST = "Проверять наличие"
-    SETTING_ARTIST_BEFORE_TITLE = "Исполнитель перед названием трека"
-    SETTING_ALBUMID_BEFORE_FOLDER = "ID перед названием папки"
-    SETTING_INCLUDE_EP = "Включить сингл и миньон"
-    SETTING_SAVE_COVERS = "Добавлять обложку"
-    SETTING_LANGUAGE = "Язык"
-    SETTING_USE_PLAYLIST_FOLDER = "Use playlist folder"
-<<<<<<< HEAD
-    SETTING_MULITHREAD_DOWNLOAD = "Mulit thread download"
-    SETTING_ALBUM_FOLDER_FORMAT = "Album folder format"
-    SETTING_TRACK_FILE_FORMAT = "Track file format"
-=======
-    SETTING_MULITHREAD_DOWNLOAD = "Multi thread download"
->>>>>>> ea458c95
-
-    CHOICE = "ВЫБРАТЬ"
-    FUNCTION = "ФУНКЦИИ"
-    CHOICE_ENTER = "Ввод"
-    CHOICE_ENTER_URLID = "Ввод 'Url/ID':"
-    CHOICE_EXIT = "Выход"
-    CHOICE_LOGIN = "Вход"
-    CHOICE_SETTINGS = "Настройки"
-    CHOICE_SET_ACCESS_TOKEN = "Применить AccessToken"
-    CHOICE_DOWNLOAD_BY_URL = "Использовать ссылку для загрузки"
-
-    PRINT_ERR = "[ОШИБКА]"
-    PRINT_INFO = "[СВЕДЕНИЯ]"
-    PRINT_SUCCESS = "[ГОТОВО]"
-
-    PRINT_ENTER_CHOICE = "Выбор функции:"
-    PRINT_LATEST_VERSION = "Последняя версия:"
-    PRINT_USERNAME = "Имя:"
-    PRINT_PASSWORD = "Пароль:"
-    
-    CHANGE_START_SETTINGS = "Начальная настройка('0'-Отмена,'1'-Да):"
-    CHANGE_DOWNLOAD_PATH = "Место сохранения('0'-Отмена):"
-    CHANGE_AUDIO_QUALITY = "Качество аудио('0'-Стандарт,'1'-Высокое,'2'-HiFi,'3'-MQA):"
-    CHANGE_VIDEO_QUALITY = "Качество видео('0'-1080,'1'-720,'2'-480,'3'-360):"
-    CHANGE_ONLYM4A = "Сохранять mp4 как m4a('0'-Нет,'1'-Да):"
-    CHANGE_ADD_EXPLICIT_TAG = "Добавить тег 'Нецензурно' ('0'-Нет,'1'-Да):"
-    CHANGE_ADD_HYPHEN = "Использовать дефис вместо пробела в имени трека('0'-Нет,'1'-Да):"
-    CHANGE_ADD_YEAR = "Добавлять год перед названием альбома('0'-Нет,'1'-Да):"
-    CHANGE_USE_TRACK_NUM = "Добавить номер перед названием трека('0'-Нет,'1'-Да):"
-    CHANGE_CHECK_EXIST = "Проверять наличие перед загрузкой('0'-Нет,'1'-Да):"
-    CHANGE_ARTIST_BEFORE_TITLE = "Добавить имя артиста перед названием трека('0'-Нет,'1'-Да):"
-    CHANGE_INCLUDE_EP = "Включать синглы и миньоны в дискографию('0'-Нет'1'-Да):"
-    CHANGE_ALBUMID_BEFORE_FOLDER = "Добавить ID перед названием альбома('0'-Нет,'1'-Да):"
-    CHANGE_SAVE_COVERS = "Сохранять обложки('0'-Нет,'1'-Да):"
-    CHANGE_LANGUAGE = "Выбрать язык"
-    CHANGE_ALBUM_FOLDER_FORMAT = "Album folder format('0' not modify):"
-    CHANGE_TRACK_FILE_FORMAT = "Track file format('0' not modify):"
-
-    MSG_INVAILD_ACCESSTOKEN = "Неверный AccessToken! Перезагрузите."
-    MSG_PATH_ERR = "Неверное место!"
-    MSG_INPUT_ERR = "Ошибка ввода!"
-
-    MODEL_ALBUM_PROPERTY = "ALBUM-PROPERTY"
-    MODEL_TRACK_PROPERTY = "TRACK-PROPERTY"
-    MODEL_VIDEO_PROPERTY = "VIDEO-PROPERTY"
-    MODEL_ARTIST_PROPERTY = "ARTIST-PROPERTY"
-    MODEL_PLAYLIST_PROPERTY = "PLAYLIST-PROPERTY"
-
-    MODEL_TITLE = 'Название'
-    MODEL_TRACK_NUMBER = 'Номер трека'
-    MODEL_VIDEO_NUMBER = 'Номер видео'
-    MODEL_RELEASE_DATE = 'Дата издания'
-    MODEL_VERSION = 'Версия'
-    MODEL_EXPLICIT = 'Нецензурно'
-    MODEL_ALBUM = 'Альбом'
-    MODEL_ID = 'ID'
-    MODEL_NAME = 'Имя'
-    MODEL_TYPE = 'Тип'
+#!/usr/bin/env python
+# -*- encoding: utf-8 -*-
+'''
+@File    :   russian.py
+@Time    :   2020/08/19
+@Author  :   sergey.seve-s
+@Version :   1.0
+@Contact :   
+@Desc    :   
+'''
+
+class LangRussian(object):
+    SETTING = "НАСТРОЙКА"
+    VALUE = "УСТАНОВКА"
+    SETTING_DOWNLOAD_PATH = "Место сохранения"
+    SETTING_ONLY_M4A = "Сохранять mp4 как m4a"
+    SETTING_ADD_EXPLICIT_TAG = "Добавить тег Нецензурно"
+    SETTING_ADD_HYPHEN = "Добавить дефис"
+    SETTING_ADD_YEAR = "Добавить год перед именем папки-альбома"
+    SETTING_USE_TRACK_NUM = "Добавить номер трека"
+    SETTING_AUDIO_QUALITY = "Качество аудио"
+    SETTING_VIDEO_QUALITY = "Качество видео"
+    SETTING_CHECK_EXIST = "Проверять наличие"
+    SETTING_ARTIST_BEFORE_TITLE = "Исполнитель перед названием трека"
+    SETTING_ALBUMID_BEFORE_FOLDER = "ID перед названием папки"
+    SETTING_INCLUDE_EP = "Включить сингл и миньон"
+    SETTING_SAVE_COVERS = "Добавлять обложку"
+    SETTING_LANGUAGE = "Язык"
+    SETTING_USE_PLAYLIST_FOLDER = "Use playlist folder"
+    SETTING_MULITHREAD_DOWNLOAD = "Multi thread download"
+    SETTING_ALBUM_FOLDER_FORMAT = "Album folder format"
+    SETTING_TRACK_FILE_FORMAT = "Track file format"
+
+    CHOICE = "ВЫБРАТЬ"
+    FUNCTION = "ФУНКЦИИ"
+    CHOICE_ENTER = "Ввод"
+    CHOICE_ENTER_URLID = "Ввод 'Url/ID':"
+    CHOICE_EXIT = "Выход"
+    CHOICE_LOGIN = "Вход"
+    CHOICE_SETTINGS = "Настройки"
+    CHOICE_SET_ACCESS_TOKEN = "Применить AccessToken"
+    CHOICE_DOWNLOAD_BY_URL = "Использовать ссылку для загрузки"
+
+    PRINT_ERR = "[ОШИБКА]"
+    PRINT_INFO = "[СВЕДЕНИЯ]"
+    PRINT_SUCCESS = "[ГОТОВО]"
+
+    PRINT_ENTER_CHOICE = "Выбор функции:"
+    PRINT_LATEST_VERSION = "Последняя версия:"
+    PRINT_USERNAME = "Имя:"
+    PRINT_PASSWORD = "Пароль:"
+    
+    CHANGE_START_SETTINGS = "Начальная настройка('0'-Отмена,'1'-Да):"
+    CHANGE_DOWNLOAD_PATH = "Место сохранения('0'-Отмена):"
+    CHANGE_AUDIO_QUALITY = "Качество аудио('0'-Стандарт,'1'-Высокое,'2'-HiFi,'3'-MQA):"
+    CHANGE_VIDEO_QUALITY = "Качество видео('0'-1080,'1'-720,'2'-480,'3'-360):"
+    CHANGE_ONLYM4A = "Сохранять mp4 как m4a('0'-Нет,'1'-Да):"
+    CHANGE_ADD_EXPLICIT_TAG = "Добавить тег 'Нецензурно' ('0'-Нет,'1'-Да):"
+    CHANGE_ADD_HYPHEN = "Использовать дефис вместо пробела в имени трека('0'-Нет,'1'-Да):"
+    CHANGE_ADD_YEAR = "Добавлять год перед названием альбома('0'-Нет,'1'-Да):"
+    CHANGE_USE_TRACK_NUM = "Добавить номер перед названием трека('0'-Нет,'1'-Да):"
+    CHANGE_CHECK_EXIST = "Проверять наличие перед загрузкой('0'-Нет,'1'-Да):"
+    CHANGE_ARTIST_BEFORE_TITLE = "Добавить имя артиста перед названием трека('0'-Нет,'1'-Да):"
+    CHANGE_INCLUDE_EP = "Включать синглы и миньоны в дискографию('0'-Нет'1'-Да):"
+    CHANGE_ALBUMID_BEFORE_FOLDER = "Добавить ID перед названием альбома('0'-Нет,'1'-Да):"
+    CHANGE_SAVE_COVERS = "Сохранять обложки('0'-Нет,'1'-Да):"
+    CHANGE_LANGUAGE = "Выбрать язык"
+    CHANGE_ALBUM_FOLDER_FORMAT = "Album folder format('0' not modify):"
+    CHANGE_TRACK_FILE_FORMAT = "Track file format('0' not modify):"
+
+    MSG_INVAILD_ACCESSTOKEN = "Неверный AccessToken! Перезагрузите."
+    MSG_PATH_ERR = "Неверное место!"
+    MSG_INPUT_ERR = "Ошибка ввода!"
+
+    MODEL_ALBUM_PROPERTY = "ALBUM-PROPERTY"
+    MODEL_TRACK_PROPERTY = "TRACK-PROPERTY"
+    MODEL_VIDEO_PROPERTY = "VIDEO-PROPERTY"
+    MODEL_ARTIST_PROPERTY = "ARTIST-PROPERTY"
+    MODEL_PLAYLIST_PROPERTY = "PLAYLIST-PROPERTY"
+
+    MODEL_TITLE = 'Название'
+    MODEL_TRACK_NUMBER = 'Номер трека'
+    MODEL_VIDEO_NUMBER = 'Номер видео'
+    MODEL_RELEASE_DATE = 'Дата издания'
+    MODEL_VERSION = 'Версия'
+    MODEL_EXPLICIT = 'Нецензурно'
+    MODEL_ALBUM = 'Альбом'
+    MODEL_ID = 'ID'
+    MODEL_NAME = 'Имя'
+    MODEL_TYPE = 'Тип'