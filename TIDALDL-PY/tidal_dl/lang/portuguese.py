--- conflicted
+++ resolved
@@ -1,130 +1,117 @@
-#!/usr/bin/env python
-# -*- encoding: utf-8 -*-
-'''
-@File    :   portuguese.py
-@Time    :   2020/08/19
-@Author  :   BR8N0BL4CK & João 
-@Version :   1.0
-@Contact :   
-@Desc    :   
-'''
-
-
-class LangPortuguese(object):
-    SETTING = "Configurações"
-    VALUE = "VALOR"
-    SETTING_DOWNLOAD_PATH = "Caminho do download"
-    SETTING_ONLY_M4A = "Converter mp4 para m4a"
-    SETTING_ADD_EXPLICIT_TAG = "Adicionar etiqueta explícito"
-    SETTING_ADD_HYPHEN = "Adicionar hífen"
-    SETTING_ADD_YEAR = "Adicionar ano antes do nome do álbum na pasta"
-    SETTING_USE_TRACK_NUM = "Adicionar Número da Faixa"
-    SETTING_AUDIO_QUALITY = "Qualidade Do Áudio"
-    SETTING_VIDEO_QUALITY = "Qualidade Do Vídeo"
-    SETTING_CHECK_EXIST = "Verificar Existência"
-    SETTING_ARTIST_BEFORE_TITLE = "ArtistaNome Antes do Track-Título"
-    SETTING_ALBUMID_BEFORE_FOLDER = "Número De Identificação do Álbum antes na Pasta"
-    SETTING_INCLUDE_EP = "Incluir Single & EP"
-    SETTING_SAVE_COVERS = "Salvar Capas"
-    SETTING_LANGUAGE = "idioma"
-    SETTING_USE_PLAYLIST_FOLDER = "Usar pasta de lista de reprodução"
-    SETTING_MULITHREAD_DOWNLOAD = "Download de vários tópicos"
-    SETTING_ALBUM_FOLDER_FORMAT = "Formato da pasta do álbum"
-    SETTING_TRACK_FILE_FORMAT = "Track file format"
-<<<<<<< HEAD
-    SETTING_SHOW_PROGRESS = "Mostrar progresso"
-    SETTING_SHOW_TRACKIFNO = "Mostrar informações da faixa"
-    SETTING_SAVE_ALBUMINFO = "Salvar AlbumInfo.txt"
-    SETTING_ADD_LYRICS = "Adicionar Letra da Música"
-    SETTING_LYRICS_SERVER_PROXY = "Proxy do servidor de letras"
-=======
-    SETTING_SHOW_PROGRESS = "Show progress"
-    SETTING_SHOW_TRACKINFO = "Show Track Info"
-    SETTING_SAVE_ALBUMINFO = "Save AlbumInfo.txt"
-    SETTING_ADD_LYRICS = "Add lyrics"
-    SETTING_LYRICS_SERVER_PROXY = "Lyrics server proxy"
->>>>>>> 48206d67
-    SETTING_PATH = "Settings path"
-    SETTINGS_ADD_LRC_FILE = "Salvar letras cronometradas (.lrc file)"
-    SETTING_APIKEY = "Suporte APIKey"
-    SETTING_ADD_TYPE_FOLDER = "Adicionar tipo de pasta"
-
-    CHOICE = "ESCOLHER"
-    FUNCTION = "FUNÇÃO"
-    CHOICE_ENTER = "Entrar"
-    CHOICE_ENTER_URLID = "ADICIONAR 'Url/ID':"
-    CHOICE_EXIT = "SAIR"
-    CHOICE_LOGIN = "Verificar o token de acesso"
-    CHOICE_SETTINGS = "Configurações"
-    CHOICE_SET_ACCESS_TOKEN = "Adicionar Token de Acesso"
-    CHOICE_DOWNLOAD_BY_URL = "Download Por url ou id"
-    CHOICE_LOGOUT = "Logout"
-    CHOICE_APIKEY = "Selecione a APIKey"
-
-    PRINT_ERR = "[ERRO]"
-    PRINT_INFO = "[INFORMAÇÕES]"
-    PRINT_SUCCESS = "[SUCESSO]"
-
-    PRINT_ENTER_CHOICE = "Entrar em Escolher:"
-    PRINT_LATEST_VERSION = "Última Versão:"
-    # PRINT_USERNAME = "Nome De Usuário:"
-    # PRINT_PASSWORD = "Senha:"
-
-    CHANGE_START_SETTINGS = "Configurações Iniciais('0'-Retornar,'1'-Sim):"
-    CHANGE_DOWNLOAD_PATH = "Caminho do download('0' Não Modificar):"
-    CHANGE_AUDIO_QUALITY = "Qualidade De Áudio('0'-Normal,'1'-Alta,'2'-HiFi,'3'-Master):"
-    CHANGE_VIDEO_QUALITY = "Qualidade Do Vídeo(1080, 720, 480, 360):"
-    CHANGE_ONLYM4A = "Converter mp4 para m4a('0'-Não,'1'-Sim):"
-    CHANGE_ADD_EXPLICIT_TAG = "Adicionar Etiqueta Explícito para os nomes dos arquivos('0'-Não,'1'-Sim):"
-    CHANGE_ADD_HYPHEN = "Usar hífen em vez de espaços nos nomes dos arquivos('0'-Não,'1'-Sim):"
-    CHANGE_ADD_YEAR = "Adicionar Ano aos nomes das pastas dos álbums('0'-Não,'1'-Sim):"
-    CHANGE_USE_TRACK_NUM = "Adicionar número da faixa antes do nome do arquivo('0'-Não,'1'-Sim):"
-    CHANGE_CHECK_EXIST = "Verificar existência do arquivo antes de baixar a faixa('0'-Não,'1'-Sim):"
-    CHANGE_ARTIST_BEFORE_TITLE = "Adicionar o nome do artista antes do título da faixa('0'-Não,'1'-Sim):"
-    CHANGE_INCLUDE_EP = "Incluir singles e EPs quando baixar álbums de um artista('0'-Não,'1'-Sim):"
-    CHANGE_ALBUMID_BEFORE_FOLDER = "Adicionar id antes no nome da pasta do álbum('0'-Não,'1'-Sim):"
-    CHANGE_SAVE_COVERS = "Salvar Capas('0'-Não,'1'-Sim):"
-    CHANGE_LANGUAGE = "Selecionar idioma"
-    CHANGE_ALBUM_FOLDER_FORMAT = "Formato da pasta do álbum ('0' não modificar)"
-    CHANGE_TRACK_FILE_FORMAT = "Formato do arquivo de trilha ('0' não modificar):"
-    CHANGE_SHOW_PROGRESS = "Mostrar progresso('0'-Não,'1'-Sim):"
-    CHANGE_SHOW_TRACKINFO = "Mostrar informações da faixa('0'-Não,'1'-Sim):"
-    CHANGE_SAVE_ALBUM_INFO = "Salvar AlbumInfo.txt('0'-Não,'1'-Sim):"
-    CHANGE_ADD_LYRICS = "Adicionar letras('0'-Não,'1'-Sim):"
-    CHANGE_LYRICS_SERVER_PROXY = "Proxy do servidor de letras ('0' não modificar):"
-    CHANGE_ADD_LRC_FILE = "Salvar arquivo .lrc de letras cronometradas ('0'-Não,'1'-Sim):"
-    CHANGE_ADD_TYPE_FOLDER = "Adicionar Tipo de Pasta, por exemplo, Álbum/Vídeo/Lista de Reprodução('0'-Não,'1'-Sim):"
-
-    # {} are required in these strings
-    AUTH_START_LOGIN = "Iniciando o processo de login..."
-    AUTH_LOGIN_CODE = "Seu código de login é {}"
-    AUTH_NEXT_STEP = "Vá para {} no próximo {} para concluir a configuração."
-    AUTH_WAITING = "Espera da autorização..."
-    AUTH_TIMEOUT = "A operação expirou."
-
-<<<<<<< HEAD
-    MSG_VALID_ACCESSTOKEN = "Token de acesso bom por {}."
-    MSG_INVAILD_ACCESSTOKEN = "Token de acesso expirado. Tentando atualizá-lo."
-=======
-    MSG_VALID_ACCESSTOKEN = "AccessToken good for {}."
-    MSG_INVALID_ACCESSTOKEN = "Expired AccessToken. Attempting to refresh it."
->>>>>>> 48206d67
-    MSG_PATH_ERR = "Erro no local de salvamento dos arquivos!"
-    MSG_INPUT_ERR = "Erro de Entrada!"
-
-    MODEL_ALBUM_PROPERTY = "ÁLBUM-PROPRIEDADE"
-    MODEL_TRACK_PROPERTY = "FAIXA-PROPRIEDADE"
-    MODEL_VIDEO_PROPERTY = "VÍDEO-PROPRIEDADE"
-    MODEL_ARTIST_PROPERTY = "ARTISTA-PROPRIEDADE"
-    MODEL_PLAYLIST_PROPERTY = "PLAYLIST-PPROPRIEDADE"
-
-    MODEL_TITLE = 'Título'
-    MODEL_TRACK_NUMBER = 'Número Da Faixa'
-    MODEL_VIDEO_NUMBER = 'Número Do Vídeo'
-    MODEL_RELEASE_DATE = 'Data De Lançamento'
-    MODEL_VERSION = 'Versão'
-    MODEL_EXPLICIT = 'Explícito'
-    MODEL_ALBUM = 'Álbum'
-    MODEL_ID = 'ID'
-    MODEL_NAME = 'Nome'
-    MODEL_TYPE = 'Tipo'
+#!/usr/bin/env python
+# -*- encoding: utf-8 -*-
+'''
+@File    :   portuguese.py
+@Time    :   2020/08/19
+@Author  :   BR8N0BL4CK & João 
+@Version :   1.0
+@Contact :   
+@Desc    :   
+'''
+
+
+class LangPortuguese(object):
+    SETTING = "Configurações"
+    VALUE = "VALOR"
+    SETTING_DOWNLOAD_PATH = "Caminho do download"
+    SETTING_ONLY_M4A = "Converter mp4 para m4a"
+    SETTING_ADD_EXPLICIT_TAG = "Adicionar etiqueta explícito"
+    SETTING_ADD_HYPHEN = "Adicionar hífen"
+    SETTING_ADD_YEAR = "Adicionar ano antes do nome do álbum na pasta"
+    SETTING_USE_TRACK_NUM = "Adicionar Número da Faixa"
+    SETTING_AUDIO_QUALITY = "Qualidade Do Áudio"
+    SETTING_VIDEO_QUALITY = "Qualidade Do Vídeo"
+    SETTING_CHECK_EXIST = "Verificar Existência"
+    SETTING_ARTIST_BEFORE_TITLE = "ArtistaNome Antes do Track-Título"
+    SETTING_ALBUMID_BEFORE_FOLDER = "Número De Identificação do Álbum antes na Pasta"
+    SETTING_INCLUDE_EP = "Incluir Single & EP"
+    SETTING_SAVE_COVERS = "Salvar Capas"
+    SETTING_LANGUAGE = "idioma"
+    SETTING_USE_PLAYLIST_FOLDER = "Usar pasta de lista de reprodução"
+    SETTING_MULITHREAD_DOWNLOAD = "Download de vários tópicos"
+    SETTING_ALBUM_FOLDER_FORMAT = "Formato da pasta do álbum"
+    SETTING_TRACK_FILE_FORMAT = "Track file format"
+    SETTING_SHOW_PROGRESS = "Mostrar progresso"
+    SETTING_SHOW_TRACKINFO = "Mostrar informações da faixa"
+    SETTING_SAVE_ALBUMINFO = "Salvar AlbumInfo.txt"
+    SETTING_ADD_LYRICS = "Adicionar Letra da Música"
+    SETTING_LYRICS_SERVER_PROXY = "Proxy do servidor de letras"
+    SETTING_PATH = "Settings path"
+    SETTINGS_ADD_LRC_FILE = "Salvar letras cronometradas (.lrc file)"
+    SETTING_APIKEY = "Suporte APIKey"
+    SETTING_ADD_TYPE_FOLDER = "Adicionar tipo de pasta"
+
+    CHOICE = "ESCOLHER"
+    FUNCTION = "FUNÇÃO"
+    CHOICE_ENTER = "Entrar"
+    CHOICE_ENTER_URLID = "ADICIONAR 'Url/ID':"
+    CHOICE_EXIT = "SAIR"
+    CHOICE_LOGIN = "Verificar o token de acesso"
+    CHOICE_SETTINGS = "Configurações"
+    CHOICE_SET_ACCESS_TOKEN = "Adicionar Token de Acesso"
+    CHOICE_DOWNLOAD_BY_URL = "Download Por url ou id"
+    CHOICE_LOGOUT = "Logout"
+    CHOICE_APIKEY = "Selecione a APIKey"
+
+    PRINT_ERR = "[ERRO]"
+    PRINT_INFO = "[INFORMAÇÕES]"
+    PRINT_SUCCESS = "[SUCESSO]"
+
+    PRINT_ENTER_CHOICE = "Entrar em Escolher:"
+    PRINT_LATEST_VERSION = "Última Versão:"
+    # PRINT_USERNAME = "Nome De Usuário:"
+    # PRINT_PASSWORD = "Senha:"
+
+    CHANGE_START_SETTINGS = "Configurações Iniciais('0'-Retornar,'1'-Sim):"
+    CHANGE_DOWNLOAD_PATH = "Caminho do download('0' Não Modificar):"
+    CHANGE_AUDIO_QUALITY = "Qualidade De Áudio('0'-Normal,'1'-Alta,'2'-HiFi,'3'-Master):"
+    CHANGE_VIDEO_QUALITY = "Qualidade Do Vídeo(1080, 720, 480, 360):"
+    CHANGE_ONLYM4A = "Converter mp4 para m4a('0'-Não,'1'-Sim):"
+    CHANGE_ADD_EXPLICIT_TAG = "Adicionar Etiqueta Explícito para os nomes dos arquivos('0'-Não,'1'-Sim):"
+    CHANGE_ADD_HYPHEN = "Usar hífen em vez de espaços nos nomes dos arquivos('0'-Não,'1'-Sim):"
+    CHANGE_ADD_YEAR = "Adicionar Ano aos nomes das pastas dos álbums('0'-Não,'1'-Sim):"
+    CHANGE_USE_TRACK_NUM = "Adicionar número da faixa antes do nome do arquivo('0'-Não,'1'-Sim):"
+    CHANGE_CHECK_EXIST = "Verificar existência do arquivo antes de baixar a faixa('0'-Não,'1'-Sim):"
+    CHANGE_ARTIST_BEFORE_TITLE = "Adicionar o nome do artista antes do título da faixa('0'-Não,'1'-Sim):"
+    CHANGE_INCLUDE_EP = "Incluir singles e EPs quando baixar álbums de um artista('0'-Não,'1'-Sim):"
+    CHANGE_ALBUMID_BEFORE_FOLDER = "Adicionar id antes no nome da pasta do álbum('0'-Não,'1'-Sim):"
+    CHANGE_SAVE_COVERS = "Salvar Capas('0'-Não,'1'-Sim):"
+    CHANGE_LANGUAGE = "Selecionar idioma"
+    CHANGE_ALBUM_FOLDER_FORMAT = "Formato da pasta do álbum ('0' não modificar)"
+    CHANGE_TRACK_FILE_FORMAT = "Formato do arquivo de trilha ('0' não modificar):"
+    CHANGE_SHOW_PROGRESS = "Mostrar progresso('0'-Não,'1'-Sim):"
+    CHANGE_SHOW_TRACKINFO = "Mostrar informações da faixa('0'-Não,'1'-Sim):"
+    CHANGE_SAVE_ALBUM_INFO = "Salvar AlbumInfo.txt('0'-Não,'1'-Sim):"
+    CHANGE_ADD_LYRICS = "Adicionar letras('0'-Não,'1'-Sim):"
+    CHANGE_LYRICS_SERVER_PROXY = "Proxy do servidor de letras ('0' não modificar):"
+    CHANGE_ADD_LRC_FILE = "Salvar arquivo .lrc de letras cronometradas ('0'-Não,'1'-Sim):"
+    CHANGE_ADD_TYPE_FOLDER = "Adicionar Tipo de Pasta, por exemplo, Álbum/Vídeo/Lista de Reprodução('0'-Não,'1'-Sim):"
+
+    # {} are required in these strings
+    AUTH_START_LOGIN = "Iniciando o processo de login..."
+    AUTH_LOGIN_CODE = "Seu código de login é {}"
+    AUTH_NEXT_STEP = "Vá para {} no próximo {} para concluir a configuração."
+    AUTH_WAITING = "Espera da autorização..."
+    AUTH_TIMEOUT = "A operação expirou."
+
+    MSG_VALID_ACCESSTOKEN = "Token de acesso bom por {}."
+    MSG_INVALID_ACCESSTOKEN = "Token de acesso expirado. Tentando atualizá-lo."
+    MSG_PATH_ERR = "Erro no local de salvamento dos arquivos!"
+    MSG_INPUT_ERR = "Erro de Entrada!"
+
+    MODEL_ALBUM_PROPERTY = "ÁLBUM-PROPRIEDADE"
+    MODEL_TRACK_PROPERTY = "FAIXA-PROPRIEDADE"
+    MODEL_VIDEO_PROPERTY = "VÍDEO-PROPRIEDADE"
+    MODEL_ARTIST_PROPERTY = "ARTISTA-PROPRIEDADE"
+    MODEL_PLAYLIST_PROPERTY = "PLAYLIST-PPROPRIEDADE"
+
+    MODEL_TITLE = 'Título'
+    MODEL_TRACK_NUMBER = 'Número Da Faixa'
+    MODEL_VIDEO_NUMBER = 'Número Do Vídeo'
+    MODEL_RELEASE_DATE = 'Data De Lançamento'
+    MODEL_VERSION = 'Versão'
+    MODEL_EXPLICIT = 'Explícito'
+    MODEL_ALBUM = 'Álbum'
+    MODEL_ID = 'ID'
+    MODEL_NAME = 'Nome'
+    MODEL_TYPE = 'Tipo'