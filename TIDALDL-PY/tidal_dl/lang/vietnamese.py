#!/usr/bin/env python
# -*- encoding: utf-8 -*-
'''
@File    :   vietnamese.py
@Time    :   2020/11/12
@Author  :   MinhNgo, CDzungx
@Version :   1.0
@Contact :   iam.minhnc@outlook.com
@Desc    :   
'''

class LangVietnamese(object):
    SETTING = "THIẾT LẬP"
    VALUE = "GIÁ TRỊ"
    SETTING_DOWNLOAD_PATH = "Đường dẫn tải về"
    SETTING_ONLY_M4A = "Đổi mp4 qua m4a"
    SETTING_ADD_EXPLICIT_TAG = "Thêm tag explicit"
    SETTING_ADD_HYPHEN = "Thêm dấu nối"
    SETTING_ADD_YEAR = "Thêm năm trước thư mục album"
    SETTING_USE_TRACK_NUM = "Thêm số thứ tự bài"
    SETTING_AUDIO_QUALITY = "Chất lượng âm thanh"
    SETTING_VIDEO_QUALITY = "Chất lượng video"
    SETTING_CHECK_EXIST = "Kiểm tra tồn tại"
    SETTING_ARTIST_BEFORE_TITLE = "Tên nghệ sĩ phía trước tựa bài hát"
    SETTING_ALBUMID_BEFORE_FOLDER = "Id trước thư mục album"
    SETTING_INCLUDE_EP = "Bao gồm đĩa đơn & ep"
    SETTING_SAVE_COVERS = "Tải ảnh bìa"
    SETTING_LANGUAGE = "Ngôn ngữ"
    SETTING_USE_PLAYLIST_FOLDER = "Thư mục cho danh sách phát"
    SETTING_MULITHREAD_DOWNLOAD = "Tải về đa luồng"
    SETTING_ALBUM_FOLDER_FORMAT = "Định dạng thư mục album"
    SETTING_TRACK_FILE_FORMAT = "Định dạng tên tệp nhạc"
    SETTING_SHOW_PROGRESS = "Hiện tiến trình"
<<<<<<< HEAD
    SETTING_SAVE_ALBUMINFO = "Lưu AlbumInfo.txt"
    SETTING_ADD_LYRICS = "Thêm lời bài hát"
    SETTING_LYRICS_SERVER_PROXY = "Máy chủ proxy cho lyrics"
=======
    SETTING_SAVE_ALBUMINFO = "Save AlbumInfo.txt"
    SETTING_ADD_LYRICS = "Add lyrics"
    SETTING_LYRICS_SERVER_PROXY = "Lyrics server proxy"
    SETTING_PATH = "Settings path"
>>>>>>> d0d854c8

    CHOICE = "LỰA CHỌN"
    FUNCTION = "CHỨC NĂNG"
    CHOICE_ENTER = "Nhập"
    CHOICE_ENTER_URLID = "Nhập 'Url/ID':"
    CHOICE_EXIT = "Thoát"
    CHOICE_LOGIN = "Kiểm tra AccessToken"
    CHOICE_SETTINGS = "Thiết lập"
    CHOICE_SET_ACCESS_TOKEN = "Nhập AccessToken"
    CHOICE_DOWNLOAD_BY_URL = "Tải về qua url hoặc id"
    CHOICE_LOGOUT = "Đăng xuất"

    PRINT_ERR = "[LỖI]"
    PRINT_INFO = "[THÔNG TIN]"
    PRINT_SUCCESS = "[XONG]"

    PRINT_ENTER_CHOICE = "Nhập lựa chọn:"
    PRINT_LATEST_VERSION = "Bản mới nhất:"
    #PRINT_USERNAME = "tên đăng nhập:"
    #PRINT_PASSWORD = "mật khẩu:"
    
    CHANGE_START_SETTINGS = "Bắt đầu thiết lập('0'-Về,'1'-Có):"
    CHANGE_DOWNLOAD_PATH = "Đường dẫn tải về('0' không đổi):"
    CHANGE_AUDIO_QUALITY = "Chất lượng âm thanh('0'-Normal,'1'-High,'2'-HiFi,'3'-Master):"
    CHANGE_VIDEO_QUALITY = "Chất lượng video(1080, 720, 480, 360):"
    CHANGE_ONLYM4A = "Đổi mp4 qua m4a('0'-Không,'1'-Có):"
    CHANGE_ADD_EXPLICIT_TAG = "Thêm tag explicit vào tên tệp('0'-Không,'1'-Có):"
    CHANGE_ADD_HYPHEN = "Dùng gạch nối thay vì spaces trong tên tệp('0'-Không,'1'-Có):"
    CHANGE_ADD_YEAR = "Thêm năm phía trước tên thư mục album('0'-Không,'1'-Có):"
    CHANGE_USE_TRACK_NUM = "Thêm số thứ tự bài ở đầu tên tệp('0'-Không,'1'-Có):"
    CHANGE_CHECK_EXIST = "Kiểm tra tệp đã tồn tại chưa trước khi tải('0'-Không,'1'-Có):"
    CHANGE_ARTIST_BEFORE_TITLE = "Thêm tên nghệ sĩ trước tựa đề('0'-Không,'1'-Có):"
    CHANGE_INCLUDE_EP = "Bao gồm đĩa đơn và EPs khi tải tất cả nhạc của nghệ sĩ('0'-Không,'1'-Có):"
    CHANGE_ALBUMID_BEFORE_FOLDER = "Thêm id phía trước tên thư mục album('0'-Không,'1'-Có):"
    CHANGE_SAVE_COVERS = "Tải ảnh bìa('0'-Không,'1'-Có):"
    CHANGE_LANGUAGE = "Chọn ngôn ngữ"
    CHANGE_ALBUM_FOLDER_FORMAT = "Định dạng thư mục album('0' không đổi,'default' để đặt về mặc định):"
    CHANGE_TRACK_FILE_FORMAT = "Định dạng tên tệp nhạc('0' không đổi,'default' để đặt về mặc định):"
    CHANGE_SHOW_PROGRESS = "Hiện tiến trình('0'-Không,'1'-Có):"
    CHANGE_SAVE_ALBUM_INFO = "Lưu AlbumInfo.txt('0'-Không,'1'-Có):"
    CHANGE_ADD_LYRICS = "Thêm lời bài hát('0'-Không,'1'-Có):"
    CHANGE_LYRICS_SERVER_PROXY = "Máy chủ proxy cho lyrics('0' không đổi):"

    # {} are required in these strings
    AUTH_START_LOGIN = "Đang bắt đầu đăng nhập..."
    AUTH_LOGIN_CODE = "Mã đăng nhập của bạn là {}"
    AUTH_NEXT_STEP = "Vào trang {} trong vòng {} để hoàn tất thiết lập."
    AUTH_WAITING = "Đang chờ xác minh..."
    AUTH_TIMEOUT = "Đã vượt quá thời gian chờ."
    
    MSG_VALID_ACCESSTOKEN = "AccessToken vẫn tốt trong {}."
    MSG_INVAILD_ACCESSTOKEN = "AccessToken hết hạn. Đang cố làm mới."
    MSG_PATH_ERR = "Lỗi đường dẫn!"
    MSG_INPUT_ERR = "Lỗi nhập!"

    MODEL_ALBUM_PROPERTY = "THÔNG-TIN-ALBUM"
    MODEL_TRACK_PROPERTY = "THÔNG-TIN-BÀI"
    MODEL_VIDEO_PROPERTY = "THÔNG-TIN-VIDEO"
    MODEL_ARTIST_PROPERTY = "THÔNG-TIN-NGHỆ-SĨ"
    MODEL_PLAYLIST_PROPERTY = "THÔNG-TIN-DANH-SÁCH-PHÁT"

    MODEL_TITLE = 'Tựa Đề'
    MODEL_TRACK_NUMBER = 'Số Bài'
    MODEL_VIDEO_NUMBER = 'Số Video'
    MODEL_RELEASE_DATE = 'Ngày Phát Hành'
    MODEL_VERSION = 'Phiên Bản'
    MODEL_EXPLICIT = 'Explicit'
    MODEL_ALBUM = 'Album'
    MODEL_ID = 'ID'
    MODEL_NAME = 'Tên'
    MODEL_TYPE = 'Loại'
<|MERGE_RESOLUTION|>--- conflicted
+++ resolved
@@ -31,16 +31,10 @@
     SETTING_ALBUM_FOLDER_FORMAT = "Định dạng thư mục album"
     SETTING_TRACK_FILE_FORMAT = "Định dạng tên tệp nhạc"
     SETTING_SHOW_PROGRESS = "Hiện tiến trình"
-<<<<<<< HEAD
     SETTING_SAVE_ALBUMINFO = "Lưu AlbumInfo.txt"
     SETTING_ADD_LYRICS = "Thêm lời bài hát"
     SETTING_LYRICS_SERVER_PROXY = "Máy chủ proxy cho lyrics"
-=======
-    SETTING_SAVE_ALBUMINFO = "Save AlbumInfo.txt"
-    SETTING_ADD_LYRICS = "Add lyrics"
-    SETTING_LYRICS_SERVER_PROXY = "Lyrics server proxy"
     SETTING_PATH = "Settings path"
->>>>>>> d0d854c8
 
     CHOICE = "LỰA CHỌN"
     FUNCTION = "CHỨC NĂNG"
@@ -111,4 +105,4 @@
     MODEL_ALBUM = 'Album'
     MODEL_ID = 'ID'
     MODEL_NAME = 'Tên'
-    MODEL_TYPE = 'Loại'
+    MODEL_TYPE = 'Loại'