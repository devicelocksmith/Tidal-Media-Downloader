--- conflicted
+++ resolved
@@ -1,94 +1,90 @@
-#!/usr/bin/env python
-# -*- encoding: utf-8 -*-
-'''
-@File    :   spanish.py
-@Time    :   2020/08/21
-@Author  :   JavierSC
-@Version :   1.0
-@Contact :   
-@Desc    :   
-'''
-
-class LangSpanish(object):
-    SETTING = "AJUSTES"
-    VALUE = "VALORES"
-    SETTING_DOWNLOAD_PATH = "Ruta de descarga"
-    SETTING_ONLY_M4A = "Convertir mp4 a m4a"
-    SETTING_ADD_EXPLICIT_TAG = "Añadir tag de 'Contenido explícito'"
-    SETTING_ADD_HYPHEN = "Agregar guión"
-    SETTING_ADD_YEAR = "Agregar año en la carpeta del álbum"
-    SETTING_USE_TRACK_NUM = "Agregar número de la pista"
-    SETTING_AUDIO_QUALITY = "Calidad de audio"
-    SETTING_VIDEO_QUALITY = "Calidad de video"
-    SETTING_CHECK_EXIST = "Verificar si existe"
-    SETTING_ARTIST_BEFORE_TITLE = "Nombre del artista en el título de la pista"
-    SETTING_ALBUMID_BEFORE_FOLDER = "Añadir id de la carpeta del álbum"
-    SETTING_INCLUDE_EP = "Incluir single&ep"
-    SETTING_SAVE_COVERS = "Guardar covers"
-    SETTING_LANGUAGE = "Idioma"
-    SETTING_USE_PLAYLIST_FOLDER = "Use playlist folder"
-<<<<<<< HEAD
-    SETTING_MULITHREAD_DOWNLOAD = "Mulit thread download"
-    SETTING_ALBUM_FOLDER_FORMAT = "Album folder format"
-    SETTING_TRACK_FILE_FORMAT = "Track file format"
-=======
-    SETTING_MULITHREAD_DOWNLOAD = "Multi thread download"
->>>>>>> ea458c95
-
-    CHOICE = "SELECCÍON"
-    FUNCTION = "FUNCION"
-    CHOICE_ENTER = "Ingresar"
-    CHOICE_ENTER_URLID = "Ingresar 'Url/ID':"
-    CHOICE_EXIT = "Salir"
-    CHOICE_LOGIN = "Login"
-    CHOICE_SETTINGS = "Ajustes"
-    CHOICE_SET_ACCESS_TOKEN = "Establecer AccessToken"
-    CHOICE_DOWNLOAD_BY_URL = "Descargar por Url o ID"
-
-    PRINT_ERR = "[ERR]"
-    PRINT_INFO = "[INFO]"
-    PRINT_SUCCESS = "[EXITO]"
-
-    PRINT_ENTER_CHOICE = "Ingresar Seleccíon:"
-    PRINT_LATEST_VERSION = "Ultima versión:"
-    PRINT_USERNAME = "nombre de usuario:"
-    PRINT_PASSWORD = "contraseña:"
-    
-    CHANGE_START_SETTINGS = "Iniciar ajustes('0'-Volver,'1'-Si):"
-    CHANGE_DOWNLOAD_PATH = "Ruta de descarga('0' not modify):"
-    CHANGE_AUDIO_QUALITY = "Calidad de audio('0'-Normal,'1'-High,'2'-HiFi,'3'-Master):"
-    CHANGE_VIDEO_QUALITY = "Calidad de video('0'-1080,'1'-720,'2'-480,'3'-360):"
-    CHANGE_ONLYM4A = "Convertir mp4 a m4a('0'-No,'1'-Si):"
-    CHANGE_ADD_EXPLICIT_TAG = "Agregar tag de contenido explícito a los nombres de archivo('0'-No,'1'-Si):"
-    CHANGE_ADD_HYPHEN = "Usar guiones en lugar de espacios en el nombre de los archivos('0'-No,'1'-Si):"
-    CHANGE_ADD_YEAR = "Agregar año a el nombre de las carpetas del álbum('0'-No,'1'-Si):"
-    CHANGE_USE_TRACK_NUM = "Agregar número de la pista('0'-No,'1'-Si):"
-    CHANGE_CHECK_EXIST = "Verificar si el el archivo existe antes de descargar la pista('0'-No,'1'-Si):"
-    CHANGE_ARTIST_BEFORE_TITLE = "Añadir el nombre del artista en el título de la pista('0'-No,'1'-Si):"
-    CHANGE_INCLUDE_EP = "Incluir singles y EPs al descargar el albun del artista('0'-No,'1'-Si):"
-    CHANGE_ALBUMID_BEFORE_FOLDER = "Añadir id de la carpeta del álbum('0'-No,'1'-Si):"
-    CHANGE_SAVE_COVERS = "Guardar covers('0'-No,'1'-Si):"
-    CHANGE_LANGUAGE = "Seleccione el idioma"
-    CHANGE_ALBUM_FOLDER_FORMAT = "Album folder format('0' not modify):"
-    CHANGE_TRACK_FILE_FORMAT = "Track file format('0' not modify):"
-
-    MSG_INVAILD_ACCESSTOKEN = "AccessToken invalido! Por favor reinicie"
-    MSG_PATH_ERR = "La ruta no es correcta!"
-    MSG_INPUT_ERR = "Error de entrada!"
-
-    MODEL_ALBUM_PROPERTY = "PROPIEDAD-DE-ÁLBUM"
-    MODEL_TRACK_PROPERTY = "PROPIEDAD-DE-PISTA"
-    MODEL_VIDEO_PROPERTY = "PROPIEDAD-DE-VIDEO"
-    MODEL_ARTIST_PROPERTY = "PROPIEDAD-DE-ARTISTA"
-    MODEL_PLAYLIST_PROPERTY = "PROPIEDAD-DE-PLAYLIST"
-
-    MODEL_TITLE = 'Titulo'
-    MODEL_TRACK_NUMBER = 'Numero de pista'
-    MODEL_VIDEO_NUMBER = 'Numero de video'
-    MODEL_RELEASE_DATE = 'Fecha de lanzamiento'
-    MODEL_VERSION = 'Versión'
-    MODEL_EXPLICIT = 'Explícito'
-    MODEL_ALBUM = 'Álbum'
-    MODEL_ID = 'ID'
-    MODEL_NAME = 'Nombre'
-    MODEL_TYPE = 'Tipo'
+#!/usr/bin/env python
+# -*- encoding: utf-8 -*-
+'''
+@File    :   spanish.py
+@Time    :   2020/08/21
+@Author  :   JavierSC
+@Version :   1.0
+@Contact :   
+@Desc    :   
+'''
+
+class LangSpanish(object):
+    SETTING = "AJUSTES"
+    VALUE = "VALORES"
+    SETTING_DOWNLOAD_PATH = "Ruta de descarga"
+    SETTING_ONLY_M4A = "Convertir mp4 a m4a"
+    SETTING_ADD_EXPLICIT_TAG = "Añadir tag de 'Contenido explícito'"
+    SETTING_ADD_HYPHEN = "Agregar guión"
+    SETTING_ADD_YEAR = "Agregar año en la carpeta del álbum"
+    SETTING_USE_TRACK_NUM = "Agregar número de la pista"
+    SETTING_AUDIO_QUALITY = "Calidad de audio"
+    SETTING_VIDEO_QUALITY = "Calidad de video"
+    SETTING_CHECK_EXIST = "Verificar si existe"
+    SETTING_ARTIST_BEFORE_TITLE = "Nombre del artista en el título de la pista"
+    SETTING_ALBUMID_BEFORE_FOLDER = "Añadir id de la carpeta del álbum"
+    SETTING_INCLUDE_EP = "Incluir single&ep"
+    SETTING_SAVE_COVERS = "Guardar covers"
+    SETTING_LANGUAGE = "Idioma"
+    SETTING_USE_PLAYLIST_FOLDER = "Use playlist folder"
+    SETTING_MULITHREAD_DOWNLOAD = "Multi thread download"
+    SETTING_ALBUM_FOLDER_FORMAT = "Album folder format"
+    SETTING_TRACK_FILE_FORMAT = "Track file format"
+
+    CHOICE = "SELECCÍON"
+    FUNCTION = "FUNCION"
+    CHOICE_ENTER = "Ingresar"
+    CHOICE_ENTER_URLID = "Ingresar 'Url/ID':"
+    CHOICE_EXIT = "Salir"
+    CHOICE_LOGIN = "Login"
+    CHOICE_SETTINGS = "Ajustes"
+    CHOICE_SET_ACCESS_TOKEN = "Establecer AccessToken"
+    CHOICE_DOWNLOAD_BY_URL = "Descargar por Url o ID"
+
+    PRINT_ERR = "[ERR]"
+    PRINT_INFO = "[INFO]"
+    PRINT_SUCCESS = "[EXITO]"
+
+    PRINT_ENTER_CHOICE = "Ingresar Seleccíon:"
+    PRINT_LATEST_VERSION = "Ultima versión:"
+    PRINT_USERNAME = "nombre de usuario:"
+    PRINT_PASSWORD = "contraseña:"
+    
+    CHANGE_START_SETTINGS = "Iniciar ajustes('0'-Volver,'1'-Si):"
+    CHANGE_DOWNLOAD_PATH = "Ruta de descarga('0' not modify):"
+    CHANGE_AUDIO_QUALITY = "Calidad de audio('0'-Normal,'1'-High,'2'-HiFi,'3'-Master):"
+    CHANGE_VIDEO_QUALITY = "Calidad de video('0'-1080,'1'-720,'2'-480,'3'-360):"
+    CHANGE_ONLYM4A = "Convertir mp4 a m4a('0'-No,'1'-Si):"
+    CHANGE_ADD_EXPLICIT_TAG = "Agregar tag de contenido explícito a los nombres de archivo('0'-No,'1'-Si):"
+    CHANGE_ADD_HYPHEN = "Usar guiones en lugar de espacios en el nombre de los archivos('0'-No,'1'-Si):"
+    CHANGE_ADD_YEAR = "Agregar año a el nombre de las carpetas del álbum('0'-No,'1'-Si):"
+    CHANGE_USE_TRACK_NUM = "Agregar número de la pista('0'-No,'1'-Si):"
+    CHANGE_CHECK_EXIST = "Verificar si el el archivo existe antes de descargar la pista('0'-No,'1'-Si):"
+    CHANGE_ARTIST_BEFORE_TITLE = "Añadir el nombre del artista en el título de la pista('0'-No,'1'-Si):"
+    CHANGE_INCLUDE_EP = "Incluir singles y EPs al descargar el albun del artista('0'-No,'1'-Si):"
+    CHANGE_ALBUMID_BEFORE_FOLDER = "Añadir id de la carpeta del álbum('0'-No,'1'-Si):"
+    CHANGE_SAVE_COVERS = "Guardar covers('0'-No,'1'-Si):"
+    CHANGE_LANGUAGE = "Seleccione el idioma"
+    CHANGE_ALBUM_FOLDER_FORMAT = "Album folder format('0' not modify):"
+    CHANGE_TRACK_FILE_FORMAT = "Track file format('0' not modify):"
+
+    MSG_INVAILD_ACCESSTOKEN = "AccessToken invalido! Por favor reinicie"
+    MSG_PATH_ERR = "La ruta no es correcta!"
+    MSG_INPUT_ERR = "Error de entrada!"
+
+    MODEL_ALBUM_PROPERTY = "PROPIEDAD-DE-ÁLBUM"
+    MODEL_TRACK_PROPERTY = "PROPIEDAD-DE-PISTA"
+    MODEL_VIDEO_PROPERTY = "PROPIEDAD-DE-VIDEO"
+    MODEL_ARTIST_PROPERTY = "PROPIEDAD-DE-ARTISTA"
+    MODEL_PLAYLIST_PROPERTY = "PROPIEDAD-DE-PLAYLIST"
+
+    MODEL_TITLE = 'Titulo'
+    MODEL_TRACK_NUMBER = 'Numero de pista'
+    MODEL_VIDEO_NUMBER = 'Numero de video'
+    MODEL_RELEASE_DATE = 'Fecha de lanzamiento'
+    MODEL_VERSION = 'Versión'
+    MODEL_EXPLICIT = 'Explícito'
+    MODEL_ALBUM = 'Álbum'
+    MODEL_ID = 'ID'
+    MODEL_NAME = 'Nombre'
+    MODEL_TYPE = 'Tipo'