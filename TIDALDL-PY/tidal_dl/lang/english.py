<<<<<<< HEAD
#!/usr/bin/env python
# -*- encoding: utf-8 -*-
'''
@File    :   english.py
@Time    :   2021/11/24
@Author  :   Yaronzz & jee019
@Version :   1.2
@Contact :   yaronhuang@foxmail.com
@Desc    :   
'''


class LangEnglish(object):
    SETTING = "SETTINGS"
    VALUE = "VALUE"
    SETTING_DOWNLOAD_PATH = "Download path"
    SETTING_ONLY_M4A = "Convert mp4 to m4a"
    SETTING_ADD_EXPLICIT_TAG = "Add explicit tag"
    SETTING_ADD_HYPHEN = "Add hyphen"
    SETTING_ADD_YEAR = "Add year before album-folder"
    SETTING_USE_TRACK_NUM = "Add user track number"
    SETTING_AUDIO_QUALITY = "Audio quality"
    SETTING_VIDEO_QUALITY = "Video quality"
    SETTING_CHECK_EXIST = "Check exist"
    SETTING_ARTIST_BEFORE_TITLE = "ArtistName before track-title"
    SETTING_ALBUMID_BEFORE_FOLDER = "Id before album-folder"
    SETTING_INCLUDE_EP = "Include singles & EPs"
    SETTING_SAVE_COVERS = "Save covers"
    SETTING_LANGUAGE = "Language"
    SETTING_USE_PLAYLIST_FOLDER = "Use playlist folder"
    SETTING_MULITHREAD_DOWNLOAD = "Multi thread download"
    SETTING_ALBUM_FOLDER_FORMAT = "Album folder format"
    SETTING_PLAYLIST_FOLDER_FORMAT = "Playlist folder format"
    SETTING_TRACK_FILE_FORMAT = "Track file format"
    SETTING_VIDEO_FILE_FORMAT = "Video file format"
    SETTING_SHOW_PROGRESS = "Show progress"
    SETTING_SHOW_TRACKINFO = "Show Track Info"
    SETTING_SAVE_ALBUMINFO = "Save AlbumInfo.txt"
    SETTING_DOWNLOAD_VIDEOS = "Download videos"
    SETTING_ADD_LYRICS = "Add lyrics"
    SETTING_LYRICS_SERVER_PROXY = "Lyrics server proxy"
    SETTING_ADD_LRC_FILE = "Save timed lyrics (.lrc file)"
    SETTING_PATH = "Settings path"
    SETTING_APIKEY = "APIKey support"
    SETTING_ADD_TYPE_FOLDER = "Add Type-Folder"
=======
#!/usr/bin/env python
# -*- encoding: utf-8 -*-
'''
@File    :   english.py
@Time    :   2021/11/24
@Author  :   Yaronzz & jee019
@Version :   1.2
@Contact :   yaronhuang@foxmail.com
@Desc    :   
'''


class LangEnglish(object):
    SETTING = "SETTINGS"
    VALUE = "VALUE"
    SETTING_DOWNLOAD_PATH = "Download path"
    SETTING_ONLY_M4A = "Convert mp4 to m4a"
    SETTING_ADD_EXPLICIT_TAG = "Add explicit tag"
    SETTING_ADD_HYPHEN = "Add hyphen"
    SETTING_ADD_YEAR = "Add year before album-folder"
    SETTING_USE_TRACK_NUM = "Add user track number"
    SETTING_AUDIO_QUALITY = "Audio quality"
    SETTING_VIDEO_QUALITY = "Video quality"
    SETTING_CHECK_EXIST = "Check exist"
    SETTING_ARTIST_BEFORE_TITLE = "ArtistName before track-title"
    SETTING_ALBUMID_BEFORE_FOLDER = "Id before album-folder"
    SETTING_INCLUDE_EP = "Include singles & EPs"
    SETTING_SAVE_COVERS = "Save covers"
    SETTING_LANGUAGE = "Language"
    SETTING_USE_PLAYLIST_FOLDER = "Use playlist folder"
    SETTING_MULITHREAD_DOWNLOAD = "Multi thread download"
    SETTING_ALBUM_FOLDER_FORMAT = "Album folder format"
    SETTING_PLAYLIST_FOLDER_FORMAT = "Playlist folder format"
    SETTING_TRACK_FILE_FORMAT = "Track file format"
    SETTING_VIDEO_FILE_FORMAT = "Video file format"
    SETTING_SHOW_PROGRESS = "Show progress"
    SETTING_SHOW_TRACKINFO = "Show Track Info"
    SETTING_SAVE_ALBUMINFO = "Save AlbumInfo.txt"
    SETTING_DOWNLOAD_VIDEOS = "Download videos"
    SETTING_ADD_LYRICS = "Add lyrics"
    SETTING_LYRICS_SERVER_PROXY = "Lyrics server proxy"
    SETTING_ADD_LRC_FILE = "Save timed lyrics (.lrc file)"
    SETTING_PATH = "Settings path"
    SETTING_APIKEY = "APIKey support"
    SETTING_ADD_TYPE_FOLDER = "Add Type-Folder"
>>>>>>> 2e002b30
    SETTING_DOWNLOAD_DELAY = "Use Download Delay"
    SETTING_LISTENER_ENABLED = "Listener mode enabled"
    SETTING_LISTENER_PORT = "Listener port"
    SETTING_LISTENER_SECRET = "Listener secret"
<<<<<<< HEAD

    CHOICE = "CHOICE"
    FUNCTION = "FUNCTION"
    CHOICE_ENTER = "Enter"
    CHOICE_ENTER_URLID = "Enter 'Url/ID':"
    CHOICE_EXIT = "Exit"
    CHOICE_LOGIN = "Check AccessToken"
    CHOICE_SETTINGS = "Settings"
    CHOICE_SET_ACCESS_TOKEN = "Set AccessToken"
    CHOICE_DOWNLOAD_BY_URL = "Download by url or ID"
    CHOICE_LOGOUT = "Logout"
    CHOICE_APIKEY = "Select APIKey"
    CHOICE_PKCE_LOGIN = "Login via PKCE"
    CHOICE_LISTENER = "Start listener mode"

    PRINT_ERR = "[ERR]"
    PRINT_INFO = "[INFO]"
    PRINT_SUCCESS = "[SUCCESS]"

    PRINT_ENTER_CHOICE = "Enter Choice:"
    PRINT_LATEST_VERSION = "Latest version:"
    # PRINT_USERNAME = "username:"
    # PRINT_PASSWORD = "password:"

    CHANGE_START_SETTINGS = "Start settings('0'-Return,'1'-Yes):"
    CHANGE_DOWNLOAD_PATH = "Download path('0'-not modify):"
    CHANGE_AUDIO_QUALITY = "Audio quality('0'-Normal,'1'-High,'2'-HiFi,'3'-Master,'4'-Max):"
    CHANGE_VIDEO_QUALITY = "Video quality(1080, 720, 480, 360):"
    CHANGE_ONLYM4A = "Convert mp4 to m4a('0'-No,'1'-Yes):"
    CHANGE_ADD_EXPLICIT_TAG = "Add explicit tag to file names('0'-No,'1'-Yes):"
    CHANGE_ADD_HYPHEN = "Use hyphens instead of spaces in file names('0'-No,'1'-Yes):"
    CHANGE_ADD_YEAR = "Add year to album folder names('0'-No,'1'-Yes):"
    CHANGE_USE_TRACK_NUM = "Add track number before file names('0'-No,'1'-Yes):"
    CHANGE_CHECK_EXIST = "Check exist file before download track('0'-No,'1'-Yes):"
    CHANGE_ARTIST_BEFORE_TITLE = "Add artistName before track title('0'-No,'1'-Yes):"
    CHANGE_INCLUDE_EP = "Include singles and EPs when downloading an artist's albums('0'-No,'1'-Yes):"
    CHANGE_ALBUMID_BEFORE_FOLDER = "Add id before album folder('0'-No,'1'-Yes):"
    CHANGE_SAVE_COVERS = "Save covers('0'-No,'1'-Yes):"
    CHANGE_LANGUAGE = "Select language"
    CHANGE_ALBUM_FOLDER_FORMAT = "Album folder format('0'-not modify,'default'-to set default):"
    CHANGE_PLAYLIST_FOLDER_FORMAT = "Playlist folder format('0'-not modify,'default'-to set default):"
    CHANGE_TRACK_FILE_FORMAT = "Track file format('0'-not modify,'default'-to set default):"
    CHANGE_VIDEO_FILE_FORMAT = "Video file format('0'-not modify,'default'-to set default):"
    CHANGE_SHOW_PROGRESS = "Show progress('0'-No,'1'-Yes):"
    CHANGE_SHOW_TRACKINFO = "Show track info('0'-No,'1'-Yes):"
    CHANGE_SAVE_ALBUM_INFO = "Save AlbumInfo.txt('0'-No,'1'-Yes):"
    CHANGE_DOWNLOAD_VIDEOS = "Download videos (when downloading playlists, albums, mixes)('0'-No,'1'-Yes):"
    CHANGE_ADD_LYRICS = "Add lyrics('0'-No,'1'-Yes):"
    CHANGE_LYRICS_SERVER_PROXY = "Lyrics server proxy('0'-not modify):"
    CHANGE_ADD_LRC_FILE = "Save timed lyrics .lrc file ('0'-No,'1'-Yes):"
    CHANGE_ADD_TYPE_FOLDER = "Add Type-Folder,eg Album/Video/Playlist('0'-No,'1'-Yes):"
    CHANGE_MULITHREAD_DOWNLOAD = "Multi thread download('0'-No,'1'-Yes):"
=======

    CHOICE = "CHOICE"
    FUNCTION = "FUNCTION"
    CHOICE_ENTER = "Enter"
    CHOICE_ENTER_URLID = "Enter 'Url/ID':"
    CHOICE_EXIT = "Exit"
    CHOICE_LOGIN = "Check AccessToken"
    CHOICE_SETTINGS = "Settings"
    CHOICE_SET_ACCESS_TOKEN = "Set AccessToken"
    CHOICE_DOWNLOAD_BY_URL = "Download by url or ID"
    CHOICE_LOGOUT = "Logout"
    CHOICE_APIKEY = "Select APIKey"
    CHOICE_PKCE_LOGIN = "Login via PKCE"
    CHOICE_LISTENER = "Start listener mode"

    PRINT_ERR = "[ERR]"
    PRINT_INFO = "[INFO]"
    PRINT_SUCCESS = "[SUCCESS]"

    PRINT_ENTER_CHOICE = "Enter Choice:"
    PRINT_LATEST_VERSION = "Latest version:"
    # PRINT_USERNAME = "username:"
    # PRINT_PASSWORD = "password:"

    CHANGE_START_SETTINGS = "Start settings('0'-Return,'1'-Yes):"
    CHANGE_DOWNLOAD_PATH = "Download path('0'-not modify):"
    CHANGE_AUDIO_QUALITY = "Audio quality('0'-Normal,'1'-High,'2'-HiFi,'3'-Master,'4'-Max):"
    CHANGE_VIDEO_QUALITY = "Video quality(1080, 720, 480, 360):"
    CHANGE_ONLYM4A = "Convert mp4 to m4a('0'-No,'1'-Yes):"
    CHANGE_ADD_EXPLICIT_TAG = "Add explicit tag to file names('0'-No,'1'-Yes):"
    CHANGE_ADD_HYPHEN = "Use hyphens instead of spaces in file names('0'-No,'1'-Yes):"
    CHANGE_ADD_YEAR = "Add year to album folder names('0'-No,'1'-Yes):"
    CHANGE_USE_TRACK_NUM = "Add track number before file names('0'-No,'1'-Yes):"
    CHANGE_CHECK_EXIST = "Check exist file before download track('0'-No,'1'-Yes):"
    CHANGE_ARTIST_BEFORE_TITLE = "Add artistName before track title('0'-No,'1'-Yes):"
    CHANGE_INCLUDE_EP = "Include singles and EPs when downloading an artist's albums('0'-No,'1'-Yes):"
    CHANGE_ALBUMID_BEFORE_FOLDER = "Add id before album folder('0'-No,'1'-Yes):"
    CHANGE_SAVE_COVERS = "Save covers('0'-No,'1'-Yes):"
    CHANGE_LANGUAGE = "Select language"
    CHANGE_ALBUM_FOLDER_FORMAT = "Album folder format('0'-not modify,'default'-to set default):"
    CHANGE_PLAYLIST_FOLDER_FORMAT = "Playlist folder format('0'-not modify,'default'-to set default):"
    CHANGE_TRACK_FILE_FORMAT = "Track file format('0'-not modify,'default'-to set default):"
    CHANGE_VIDEO_FILE_FORMAT = "Video file format('0'-not modify,'default'-to set default):"
    CHANGE_SHOW_PROGRESS = "Show progress('0'-No,'1'-Yes):"
    CHANGE_SHOW_TRACKINFO = "Show track info('0'-No,'1'-Yes):"
    CHANGE_SAVE_ALBUM_INFO = "Save AlbumInfo.txt('0'-No,'1'-Yes):"
    CHANGE_DOWNLOAD_VIDEOS = "Download videos (when downloading playlists, albums, mixes)('0'-No,'1'-Yes):"
    CHANGE_ADD_LYRICS = "Add lyrics('0'-No,'1'-Yes):"
    CHANGE_LYRICS_SERVER_PROXY = "Lyrics server proxy('0'-not modify):"
    CHANGE_ADD_LRC_FILE = "Save timed lyrics .lrc file ('0'-No,'1'-Yes):"
    CHANGE_ADD_TYPE_FOLDER = "Add Type-Folder,eg Album/Video/Playlist('0'-No,'1'-Yes):"
    CHANGE_MULITHREAD_DOWNLOAD = "Multi thread download('0'-No,'1'-Yes):"
>>>>>>> 2e002b30
    CHANGE_USE_DOWNLOAD_DELAY = "Use Download Delay('0'-No,'1'-Yes):"
    CHANGE_ENABLE_LISTENER = "Enable listener mode('0'-No,'1'-Yes):"
    CHANGE_LISTENER_SECRET = "Listener secret('0'-not modify):"
    CHANGE_LISTENER_PORT = "Listener port('0'-not modify):"
<<<<<<< HEAD

    # {} are required in these strings
    AUTH_START_LOGIN = "Starting login process..."
    AUTH_LOGIN_CODE = "Your login code is {}"
    AUTH_NEXT_STEP = "Go to {} within the next {} to complete setup."
    AUTH_WAITING = "Waiting for authorization..."
    AUTH_TIMEOUT = "Operation timed out."

    MSG_VALID_ACCESSTOKEN = "AccessToken good for {}."
    MSG_INVALID_ACCESSTOKEN = "Expired AccessToken. Attempting to refresh it."
    MSG_PATH_ERR = "Path is error!"
    MSG_INPUT_ERR = "Input error!"

    MODEL_ALBUM_PROPERTY = "ALBUM-PROPERTY"
    MODEL_TRACK_PROPERTY = "TRACK-PROPERTY"
    MODEL_VIDEO_PROPERTY = "VIDEO-PROPERTY"
    MODEL_ARTIST_PROPERTY = "ARTIST-PROPERTY"
    MODEL_PLAYLIST_PROPERTY = "PLAYLIST-PROPERTY"

    MODEL_TITLE = 'Title'
    MODEL_TRACK_NUMBER = 'Track Number'
    MODEL_VIDEO_NUMBER = 'Video Number'
    MODEL_RELEASE_DATE = 'Release Date'
    MODEL_VERSION = 'Version'
    MODEL_EXPLICIT = 'Explicit'
    MODEL_ALBUM = 'Album'
    MODEL_ID = 'ID'
    MODEL_NAME = 'Name'
    MODEL_TYPE = 'Type'
=======

    # {} are required in these strings
    AUTH_START_LOGIN = "Starting login process..."
    AUTH_LOGIN_CODE = "Your login code is {}"
    AUTH_NEXT_STEP = "Go to {} within the next {} to complete setup."
    AUTH_WAITING = "Waiting for authorization..."
    AUTH_TIMEOUT = "Operation timed out."

    MSG_VALID_ACCESSTOKEN = "AccessToken good for {}."
    MSG_INVALID_ACCESSTOKEN = "Expired AccessToken. Attempting to refresh it."
    MSG_PATH_ERR = "Path is error!"
    MSG_INPUT_ERR = "Input error!"

    MODEL_ALBUM_PROPERTY = "ALBUM-PROPERTY"
    MODEL_TRACK_PROPERTY = "TRACK-PROPERTY"
    MODEL_VIDEO_PROPERTY = "VIDEO-PROPERTY"
    MODEL_ARTIST_PROPERTY = "ARTIST-PROPERTY"
    MODEL_PLAYLIST_PROPERTY = "PLAYLIST-PROPERTY"

    MODEL_TITLE = 'Title'
    MODEL_TRACK_NUMBER = 'Track Number'
    MODEL_VIDEO_NUMBER = 'Video Number'
    MODEL_RELEASE_DATE = 'Release Date'
    MODEL_VERSION = 'Version'
    MODEL_EXPLICIT = 'Explicit'
    MODEL_ALBUM = 'Album'
    MODEL_ID = 'ID'
    MODEL_NAME = 'Name'
    MODEL_TYPE = 'Type'
>>>>>>> 2e002b30
<|MERGE_RESOLUTION|>--- conflicted
+++ resolved
@@ -1,269 +1,134 @@
-<<<<<<< HEAD
-#!/usr/bin/env python
-# -*- encoding: utf-8 -*-
-'''
-@File    :   english.py
-@Time    :   2021/11/24
-@Author  :   Yaronzz & jee019
-@Version :   1.2
-@Contact :   yaronhuang@foxmail.com
-@Desc    :   
-'''
-
-
-class LangEnglish(object):
-    SETTING = "SETTINGS"
-    VALUE = "VALUE"
-    SETTING_DOWNLOAD_PATH = "Download path"
-    SETTING_ONLY_M4A = "Convert mp4 to m4a"
-    SETTING_ADD_EXPLICIT_TAG = "Add explicit tag"
-    SETTING_ADD_HYPHEN = "Add hyphen"
-    SETTING_ADD_YEAR = "Add year before album-folder"
-    SETTING_USE_TRACK_NUM = "Add user track number"
-    SETTING_AUDIO_QUALITY = "Audio quality"
-    SETTING_VIDEO_QUALITY = "Video quality"
-    SETTING_CHECK_EXIST = "Check exist"
-    SETTING_ARTIST_BEFORE_TITLE = "ArtistName before track-title"
-    SETTING_ALBUMID_BEFORE_FOLDER = "Id before album-folder"
-    SETTING_INCLUDE_EP = "Include singles & EPs"
-    SETTING_SAVE_COVERS = "Save covers"
-    SETTING_LANGUAGE = "Language"
-    SETTING_USE_PLAYLIST_FOLDER = "Use playlist folder"
-    SETTING_MULITHREAD_DOWNLOAD = "Multi thread download"
-    SETTING_ALBUM_FOLDER_FORMAT = "Album folder format"
-    SETTING_PLAYLIST_FOLDER_FORMAT = "Playlist folder format"
-    SETTING_TRACK_FILE_FORMAT = "Track file format"
-    SETTING_VIDEO_FILE_FORMAT = "Video file format"
-    SETTING_SHOW_PROGRESS = "Show progress"
-    SETTING_SHOW_TRACKINFO = "Show Track Info"
-    SETTING_SAVE_ALBUMINFO = "Save AlbumInfo.txt"
-    SETTING_DOWNLOAD_VIDEOS = "Download videos"
-    SETTING_ADD_LYRICS = "Add lyrics"
-    SETTING_LYRICS_SERVER_PROXY = "Lyrics server proxy"
-    SETTING_ADD_LRC_FILE = "Save timed lyrics (.lrc file)"
-    SETTING_PATH = "Settings path"
-    SETTING_APIKEY = "APIKey support"
-    SETTING_ADD_TYPE_FOLDER = "Add Type-Folder"
-=======
-#!/usr/bin/env python
-# -*- encoding: utf-8 -*-
-'''
-@File    :   english.py
-@Time    :   2021/11/24
-@Author  :   Yaronzz & jee019
-@Version :   1.2
-@Contact :   yaronhuang@foxmail.com
-@Desc    :   
-'''
-
-
-class LangEnglish(object):
-    SETTING = "SETTINGS"
-    VALUE = "VALUE"
-    SETTING_DOWNLOAD_PATH = "Download path"
-    SETTING_ONLY_M4A = "Convert mp4 to m4a"
-    SETTING_ADD_EXPLICIT_TAG = "Add explicit tag"
-    SETTING_ADD_HYPHEN = "Add hyphen"
-    SETTING_ADD_YEAR = "Add year before album-folder"
-    SETTING_USE_TRACK_NUM = "Add user track number"
-    SETTING_AUDIO_QUALITY = "Audio quality"
-    SETTING_VIDEO_QUALITY = "Video quality"
-    SETTING_CHECK_EXIST = "Check exist"
-    SETTING_ARTIST_BEFORE_TITLE = "ArtistName before track-title"
-    SETTING_ALBUMID_BEFORE_FOLDER = "Id before album-folder"
-    SETTING_INCLUDE_EP = "Include singles & EPs"
-    SETTING_SAVE_COVERS = "Save covers"
-    SETTING_LANGUAGE = "Language"
-    SETTING_USE_PLAYLIST_FOLDER = "Use playlist folder"
-    SETTING_MULITHREAD_DOWNLOAD = "Multi thread download"
-    SETTING_ALBUM_FOLDER_FORMAT = "Album folder format"
-    SETTING_PLAYLIST_FOLDER_FORMAT = "Playlist folder format"
-    SETTING_TRACK_FILE_FORMAT = "Track file format"
-    SETTING_VIDEO_FILE_FORMAT = "Video file format"
-    SETTING_SHOW_PROGRESS = "Show progress"
-    SETTING_SHOW_TRACKINFO = "Show Track Info"
-    SETTING_SAVE_ALBUMINFO = "Save AlbumInfo.txt"
-    SETTING_DOWNLOAD_VIDEOS = "Download videos"
-    SETTING_ADD_LYRICS = "Add lyrics"
-    SETTING_LYRICS_SERVER_PROXY = "Lyrics server proxy"
-    SETTING_ADD_LRC_FILE = "Save timed lyrics (.lrc file)"
-    SETTING_PATH = "Settings path"
-    SETTING_APIKEY = "APIKey support"
-    SETTING_ADD_TYPE_FOLDER = "Add Type-Folder"
->>>>>>> 2e002b30
-    SETTING_DOWNLOAD_DELAY = "Use Download Delay"
-    SETTING_LISTENER_ENABLED = "Listener mode enabled"
-    SETTING_LISTENER_PORT = "Listener port"
-    SETTING_LISTENER_SECRET = "Listener secret"
-<<<<<<< HEAD
-
-    CHOICE = "CHOICE"
-    FUNCTION = "FUNCTION"
-    CHOICE_ENTER = "Enter"
-    CHOICE_ENTER_URLID = "Enter 'Url/ID':"
-    CHOICE_EXIT = "Exit"
-    CHOICE_LOGIN = "Check AccessToken"
-    CHOICE_SETTINGS = "Settings"
-    CHOICE_SET_ACCESS_TOKEN = "Set AccessToken"
-    CHOICE_DOWNLOAD_BY_URL = "Download by url or ID"
-    CHOICE_LOGOUT = "Logout"
-    CHOICE_APIKEY = "Select APIKey"
-    CHOICE_PKCE_LOGIN = "Login via PKCE"
-    CHOICE_LISTENER = "Start listener mode"
-
-    PRINT_ERR = "[ERR]"
-    PRINT_INFO = "[INFO]"
-    PRINT_SUCCESS = "[SUCCESS]"
-
-    PRINT_ENTER_CHOICE = "Enter Choice:"
-    PRINT_LATEST_VERSION = "Latest version:"
-    # PRINT_USERNAME = "username:"
-    # PRINT_PASSWORD = "password:"
-
-    CHANGE_START_SETTINGS = "Start settings('0'-Return,'1'-Yes):"
-    CHANGE_DOWNLOAD_PATH = "Download path('0'-not modify):"
-    CHANGE_AUDIO_QUALITY = "Audio quality('0'-Normal,'1'-High,'2'-HiFi,'3'-Master,'4'-Max):"
-    CHANGE_VIDEO_QUALITY = "Video quality(1080, 720, 480, 360):"
-    CHANGE_ONLYM4A = "Convert mp4 to m4a('0'-No,'1'-Yes):"
-    CHANGE_ADD_EXPLICIT_TAG = "Add explicit tag to file names('0'-No,'1'-Yes):"
-    CHANGE_ADD_HYPHEN = "Use hyphens instead of spaces in file names('0'-No,'1'-Yes):"
-    CHANGE_ADD_YEAR = "Add year to album folder names('0'-No,'1'-Yes):"
-    CHANGE_USE_TRACK_NUM = "Add track number before file names('0'-No,'1'-Yes):"
-    CHANGE_CHECK_EXIST = "Check exist file before download track('0'-No,'1'-Yes):"
-    CHANGE_ARTIST_BEFORE_TITLE = "Add artistName before track title('0'-No,'1'-Yes):"
-    CHANGE_INCLUDE_EP = "Include singles and EPs when downloading an artist's albums('0'-No,'1'-Yes):"
-    CHANGE_ALBUMID_BEFORE_FOLDER = "Add id before album folder('0'-No,'1'-Yes):"
-    CHANGE_SAVE_COVERS = "Save covers('0'-No,'1'-Yes):"
-    CHANGE_LANGUAGE = "Select language"
-    CHANGE_ALBUM_FOLDER_FORMAT = "Album folder format('0'-not modify,'default'-to set default):"
-    CHANGE_PLAYLIST_FOLDER_FORMAT = "Playlist folder format('0'-not modify,'default'-to set default):"
-    CHANGE_TRACK_FILE_FORMAT = "Track file format('0'-not modify,'default'-to set default):"
-    CHANGE_VIDEO_FILE_FORMAT = "Video file format('0'-not modify,'default'-to set default):"
-    CHANGE_SHOW_PROGRESS = "Show progress('0'-No,'1'-Yes):"
-    CHANGE_SHOW_TRACKINFO = "Show track info('0'-No,'1'-Yes):"
-    CHANGE_SAVE_ALBUM_INFO = "Save AlbumInfo.txt('0'-No,'1'-Yes):"
-    CHANGE_DOWNLOAD_VIDEOS = "Download videos (when downloading playlists, albums, mixes)('0'-No,'1'-Yes):"
-    CHANGE_ADD_LYRICS = "Add lyrics('0'-No,'1'-Yes):"
-    CHANGE_LYRICS_SERVER_PROXY = "Lyrics server proxy('0'-not modify):"
-    CHANGE_ADD_LRC_FILE = "Save timed lyrics .lrc file ('0'-No,'1'-Yes):"
-    CHANGE_ADD_TYPE_FOLDER = "Add Type-Folder,eg Album/Video/Playlist('0'-No,'1'-Yes):"
-    CHANGE_MULITHREAD_DOWNLOAD = "Multi thread download('0'-No,'1'-Yes):"
-=======
-
-    CHOICE = "CHOICE"
-    FUNCTION = "FUNCTION"
-    CHOICE_ENTER = "Enter"
-    CHOICE_ENTER_URLID = "Enter 'Url/ID':"
-    CHOICE_EXIT = "Exit"
-    CHOICE_LOGIN = "Check AccessToken"
-    CHOICE_SETTINGS = "Settings"
-    CHOICE_SET_ACCESS_TOKEN = "Set AccessToken"
-    CHOICE_DOWNLOAD_BY_URL = "Download by url or ID"
-    CHOICE_LOGOUT = "Logout"
-    CHOICE_APIKEY = "Select APIKey"
-    CHOICE_PKCE_LOGIN = "Login via PKCE"
-    CHOICE_LISTENER = "Start listener mode"
-
-    PRINT_ERR = "[ERR]"
-    PRINT_INFO = "[INFO]"
-    PRINT_SUCCESS = "[SUCCESS]"
-
-    PRINT_ENTER_CHOICE = "Enter Choice:"
-    PRINT_LATEST_VERSION = "Latest version:"
-    # PRINT_USERNAME = "username:"
-    # PRINT_PASSWORD = "password:"
-
-    CHANGE_START_SETTINGS = "Start settings('0'-Return,'1'-Yes):"
-    CHANGE_DOWNLOAD_PATH = "Download path('0'-not modify):"
-    CHANGE_AUDIO_QUALITY = "Audio quality('0'-Normal,'1'-High,'2'-HiFi,'3'-Master,'4'-Max):"
-    CHANGE_VIDEO_QUALITY = "Video quality(1080, 720, 480, 360):"
-    CHANGE_ONLYM4A = "Convert mp4 to m4a('0'-No,'1'-Yes):"
-    CHANGE_ADD_EXPLICIT_TAG = "Add explicit tag to file names('0'-No,'1'-Yes):"
-    CHANGE_ADD_HYPHEN = "Use hyphens instead of spaces in file names('0'-No,'1'-Yes):"
-    CHANGE_ADD_YEAR = "Add year to album folder names('0'-No,'1'-Yes):"
-    CHANGE_USE_TRACK_NUM = "Add track number before file names('0'-No,'1'-Yes):"
-    CHANGE_CHECK_EXIST = "Check exist file before download track('0'-No,'1'-Yes):"
-    CHANGE_ARTIST_BEFORE_TITLE = "Add artistName before track title('0'-No,'1'-Yes):"
-    CHANGE_INCLUDE_EP = "Include singles and EPs when downloading an artist's albums('0'-No,'1'-Yes):"
-    CHANGE_ALBUMID_BEFORE_FOLDER = "Add id before album folder('0'-No,'1'-Yes):"
-    CHANGE_SAVE_COVERS = "Save covers('0'-No,'1'-Yes):"
-    CHANGE_LANGUAGE = "Select language"
-    CHANGE_ALBUM_FOLDER_FORMAT = "Album folder format('0'-not modify,'default'-to set default):"
-    CHANGE_PLAYLIST_FOLDER_FORMAT = "Playlist folder format('0'-not modify,'default'-to set default):"
-    CHANGE_TRACK_FILE_FORMAT = "Track file format('0'-not modify,'default'-to set default):"
-    CHANGE_VIDEO_FILE_FORMAT = "Video file format('0'-not modify,'default'-to set default):"
-    CHANGE_SHOW_PROGRESS = "Show progress('0'-No,'1'-Yes):"
-    CHANGE_SHOW_TRACKINFO = "Show track info('0'-No,'1'-Yes):"
-    CHANGE_SAVE_ALBUM_INFO = "Save AlbumInfo.txt('0'-No,'1'-Yes):"
-    CHANGE_DOWNLOAD_VIDEOS = "Download videos (when downloading playlists, albums, mixes)('0'-No,'1'-Yes):"
-    CHANGE_ADD_LYRICS = "Add lyrics('0'-No,'1'-Yes):"
-    CHANGE_LYRICS_SERVER_PROXY = "Lyrics server proxy('0'-not modify):"
-    CHANGE_ADD_LRC_FILE = "Save timed lyrics .lrc file ('0'-No,'1'-Yes):"
-    CHANGE_ADD_TYPE_FOLDER = "Add Type-Folder,eg Album/Video/Playlist('0'-No,'1'-Yes):"
-    CHANGE_MULITHREAD_DOWNLOAD = "Multi thread download('0'-No,'1'-Yes):"
->>>>>>> 2e002b30
-    CHANGE_USE_DOWNLOAD_DELAY = "Use Download Delay('0'-No,'1'-Yes):"
-    CHANGE_ENABLE_LISTENER = "Enable listener mode('0'-No,'1'-Yes):"
-    CHANGE_LISTENER_SECRET = "Listener secret('0'-not modify):"
-    CHANGE_LISTENER_PORT = "Listener port('0'-not modify):"
-<<<<<<< HEAD
-
-    # {} are required in these strings
-    AUTH_START_LOGIN = "Starting login process..."
-    AUTH_LOGIN_CODE = "Your login code is {}"
-    AUTH_NEXT_STEP = "Go to {} within the next {} to complete setup."
-    AUTH_WAITING = "Waiting for authorization..."
-    AUTH_TIMEOUT = "Operation timed out."
-
-    MSG_VALID_ACCESSTOKEN = "AccessToken good for {}."
-    MSG_INVALID_ACCESSTOKEN = "Expired AccessToken. Attempting to refresh it."
-    MSG_PATH_ERR = "Path is error!"
-    MSG_INPUT_ERR = "Input error!"
-
-    MODEL_ALBUM_PROPERTY = "ALBUM-PROPERTY"
-    MODEL_TRACK_PROPERTY = "TRACK-PROPERTY"
-    MODEL_VIDEO_PROPERTY = "VIDEO-PROPERTY"
-    MODEL_ARTIST_PROPERTY = "ARTIST-PROPERTY"
-    MODEL_PLAYLIST_PROPERTY = "PLAYLIST-PROPERTY"
-
-    MODEL_TITLE = 'Title'
-    MODEL_TRACK_NUMBER = 'Track Number'
-    MODEL_VIDEO_NUMBER = 'Video Number'
-    MODEL_RELEASE_DATE = 'Release Date'
-    MODEL_VERSION = 'Version'
-    MODEL_EXPLICIT = 'Explicit'
-    MODEL_ALBUM = 'Album'
-    MODEL_ID = 'ID'
-    MODEL_NAME = 'Name'
-    MODEL_TYPE = 'Type'
-=======
-
-    # {} are required in these strings
-    AUTH_START_LOGIN = "Starting login process..."
-    AUTH_LOGIN_CODE = "Your login code is {}"
-    AUTH_NEXT_STEP = "Go to {} within the next {} to complete setup."
-    AUTH_WAITING = "Waiting for authorization..."
-    AUTH_TIMEOUT = "Operation timed out."
-
-    MSG_VALID_ACCESSTOKEN = "AccessToken good for {}."
-    MSG_INVALID_ACCESSTOKEN = "Expired AccessToken. Attempting to refresh it."
-    MSG_PATH_ERR = "Path is error!"
-    MSG_INPUT_ERR = "Input error!"
-
-    MODEL_ALBUM_PROPERTY = "ALBUM-PROPERTY"
-    MODEL_TRACK_PROPERTY = "TRACK-PROPERTY"
-    MODEL_VIDEO_PROPERTY = "VIDEO-PROPERTY"
-    MODEL_ARTIST_PROPERTY = "ARTIST-PROPERTY"
-    MODEL_PLAYLIST_PROPERTY = "PLAYLIST-PROPERTY"
-
-    MODEL_TITLE = 'Title'
-    MODEL_TRACK_NUMBER = 'Track Number'
-    MODEL_VIDEO_NUMBER = 'Video Number'
-    MODEL_RELEASE_DATE = 'Release Date'
-    MODEL_VERSION = 'Version'
-    MODEL_EXPLICIT = 'Explicit'
-    MODEL_ALBUM = 'Album'
-    MODEL_ID = 'ID'
-    MODEL_NAME = 'Name'
-    MODEL_TYPE = 'Type'
->>>>>>> 2e002b30
+#!/usr/bin/env python
+# -*- encoding: utf-8 -*-
+'''
+@File    :   english.py
+@Time    :   2021/11/24
+@Author  :   Yaronzz & jee019
+@Version :   1.2
+@Contact :   yaronhuang@foxmail.com
+@Desc    :   
+'''
+
+
+class LangEnglish(object):
+    SETTING = "SETTINGS"
+    VALUE = "VALUE"
+    SETTING_DOWNLOAD_PATH = "Download path"
+    SETTING_ONLY_M4A = "Convert mp4 to m4a"
+    SETTING_ADD_EXPLICIT_TAG = "Add explicit tag"
+    SETTING_ADD_HYPHEN = "Add hyphen"
+    SETTING_ADD_YEAR = "Add year before album-folder"
+    SETTING_USE_TRACK_NUM = "Add user track number"
+    SETTING_AUDIO_QUALITY = "Audio quality"
+    SETTING_VIDEO_QUALITY = "Video quality"
+    SETTING_CHECK_EXIST = "Check exist"
+    SETTING_ARTIST_BEFORE_TITLE = "ArtistName before track-title"
+    SETTING_ALBUMID_BEFORE_FOLDER = "Id before album-folder"
+    SETTING_INCLUDE_EP = "Include singles & EPs"
+    SETTING_SAVE_COVERS = "Save covers"
+    SETTING_LANGUAGE = "Language"
+    SETTING_USE_PLAYLIST_FOLDER = "Use playlist folder"
+    SETTING_MULITHREAD_DOWNLOAD = "Multi thread download"
+    SETTING_ALBUM_FOLDER_FORMAT = "Album folder format"
+    SETTING_PLAYLIST_FOLDER_FORMAT = "Playlist folder format"
+    SETTING_TRACK_FILE_FORMAT = "Track file format"
+    SETTING_VIDEO_FILE_FORMAT = "Video file format"
+    SETTING_SHOW_PROGRESS = "Show progress"
+    SETTING_SHOW_TRACKINFO = "Show Track Info"
+    SETTING_SAVE_ALBUMINFO = "Save AlbumInfo.txt"
+    SETTING_DOWNLOAD_VIDEOS = "Download videos"
+    SETTING_ADD_LYRICS = "Add lyrics"
+    SETTING_LYRICS_SERVER_PROXY = "Lyrics server proxy"
+    SETTING_ADD_LRC_FILE = "Save timed lyrics (.lrc file)"
+    SETTING_PATH = "Settings path"
+    SETTING_APIKEY = "APIKey support"
+    SETTING_ADD_TYPE_FOLDER = "Add Type-Folder"
+    SETTING_DOWNLOAD_DELAY = "Use Download Delay"
+    SETTING_LISTENER_ENABLED = "Listener mode enabled"
+    SETTING_LISTENER_PORT = "Listener port"
+    SETTING_LISTENER_SECRET = "Listener secret"
+
+    CHOICE = "CHOICE"
+    FUNCTION = "FUNCTION"
+    CHOICE_ENTER = "Enter"
+    CHOICE_ENTER_URLID = "Enter 'Url/ID':"
+    CHOICE_EXIT = "Exit"
+    CHOICE_LOGIN = "Check AccessToken"
+    CHOICE_SETTINGS = "Settings"
+    CHOICE_SET_ACCESS_TOKEN = "Set AccessToken"
+    CHOICE_DOWNLOAD_BY_URL = "Download by url or ID"
+    CHOICE_LOGOUT = "Logout"
+    CHOICE_APIKEY = "Select APIKey"
+    CHOICE_PKCE_LOGIN = "Login via PKCE"
+    CHOICE_LISTENER = "Start listener mode"
+
+    PRINT_ERR = "[ERR]"
+    PRINT_INFO = "[INFO]"
+    PRINT_SUCCESS = "[SUCCESS]"
+
+    PRINT_ENTER_CHOICE = "Enter Choice:"
+    PRINT_LATEST_VERSION = "Latest version:"
+    # PRINT_USERNAME = "username:"
+    # PRINT_PASSWORD = "password:"
+
+    CHANGE_START_SETTINGS = "Start settings('0'-Return,'1'-Yes):"
+    CHANGE_DOWNLOAD_PATH = "Download path('0'-not modify):"
+    CHANGE_AUDIO_QUALITY = "Audio quality('0'-Normal,'1'-High,'2'-HiFi,'3'-Master,'4'-Max):"
+    CHANGE_VIDEO_QUALITY = "Video quality(1080, 720, 480, 360):"
+    CHANGE_ONLYM4A = "Convert mp4 to m4a('0'-No,'1'-Yes):"
+    CHANGE_ADD_EXPLICIT_TAG = "Add explicit tag to file names('0'-No,'1'-Yes):"
+    CHANGE_ADD_HYPHEN = "Use hyphens instead of spaces in file names('0'-No,'1'-Yes):"
+    CHANGE_ADD_YEAR = "Add year to album folder names('0'-No,'1'-Yes):"
+    CHANGE_USE_TRACK_NUM = "Add track number before file names('0'-No,'1'-Yes):"
+    CHANGE_CHECK_EXIST = "Check exist file before download track('0'-No,'1'-Yes):"
+    CHANGE_ARTIST_BEFORE_TITLE = "Add artistName before track title('0'-No,'1'-Yes):"
+    CHANGE_INCLUDE_EP = "Include singles and EPs when downloading an artist's albums('0'-No,'1'-Yes):"
+    CHANGE_ALBUMID_BEFORE_FOLDER = "Add id before album folder('0'-No,'1'-Yes):"
+    CHANGE_SAVE_COVERS = "Save covers('0'-No,'1'-Yes):"
+    CHANGE_LANGUAGE = "Select language"
+    CHANGE_ALBUM_FOLDER_FORMAT = "Album folder format('0'-not modify,'default'-to set default):"
+    CHANGE_PLAYLIST_FOLDER_FORMAT = "Playlist folder format('0'-not modify,'default'-to set default):"
+    CHANGE_TRACK_FILE_FORMAT = "Track file format('0'-not modify,'default'-to set default):"
+    CHANGE_VIDEO_FILE_FORMAT = "Video file format('0'-not modify,'default'-to set default):"
+    CHANGE_SHOW_PROGRESS = "Show progress('0'-No,'1'-Yes):"
+    CHANGE_SHOW_TRACKINFO = "Show track info('0'-No,'1'-Yes):"
+    CHANGE_SAVE_ALBUM_INFO = "Save AlbumInfo.txt('0'-No,'1'-Yes):"
+    CHANGE_DOWNLOAD_VIDEOS = "Download videos (when downloading playlists, albums, mixes)('0'-No,'1'-Yes):"
+    CHANGE_ADD_LYRICS = "Add lyrics('0'-No,'1'-Yes):"
+    CHANGE_LYRICS_SERVER_PROXY = "Lyrics server proxy('0'-not modify):"
+    CHANGE_ADD_LRC_FILE = "Save timed lyrics .lrc file ('0'-No,'1'-Yes):"
+    CHANGE_ADD_TYPE_FOLDER = "Add Type-Folder,eg Album/Video/Playlist('0'-No,'1'-Yes):"
+    CHANGE_MULITHREAD_DOWNLOAD = "Multi thread download('0'-No,'1'-Yes):"
+    CHANGE_USE_DOWNLOAD_DELAY = "Use Download Delay('0'-No,'1'-Yes):"
+    CHANGE_ENABLE_LISTENER = "Enable listener mode('0'-No,'1'-Yes):"
+    CHANGE_LISTENER_SECRET = "Listener secret('0'-not modify):"
+    CHANGE_LISTENER_PORT = "Listener port('0'-not modify):"
+
+    # {} are required in these strings
+    AUTH_START_LOGIN = "Starting login process..."
+    AUTH_LOGIN_CODE = "Your login code is {}"
+    AUTH_NEXT_STEP = "Go to {} within the next {} to complete setup."
+    AUTH_WAITING = "Waiting for authorization..."
+    AUTH_TIMEOUT = "Operation timed out."
+
+    MSG_VALID_ACCESSTOKEN = "AccessToken good for {}."
+    MSG_INVALID_ACCESSTOKEN = "Expired AccessToken. Attempting to refresh it."
+    MSG_PATH_ERR = "Path is error!"
+    MSG_INPUT_ERR = "Input error!"
+
+    MODEL_ALBUM_PROPERTY = "ALBUM-PROPERTY"
+    MODEL_TRACK_PROPERTY = "TRACK-PROPERTY"
+    MODEL_VIDEO_PROPERTY = "VIDEO-PROPERTY"
+    MODEL_ARTIST_PROPERTY = "ARTIST-PROPERTY"
+    MODEL_PLAYLIST_PROPERTY = "PLAYLIST-PROPERTY"
+
+    MODEL_TITLE = 'Title'
+    MODEL_TRACK_NUMBER = 'Track Number'
+    MODEL_VIDEO_NUMBER = 'Video Number'
+    MODEL_RELEASE_DATE = 'Release Date'
+    MODEL_VERSION = 'Version'
+    MODEL_EXPLICIT = 'Explicit'
+    MODEL_ALBUM = 'Album'
+    MODEL_ID = 'ID'
+    MODEL_NAME = 'Name'
+    MODEL_TYPE = 'Type'