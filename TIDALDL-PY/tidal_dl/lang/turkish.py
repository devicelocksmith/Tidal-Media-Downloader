#!/usr/bin/env python
# -*- encoding: utf-8 -*-
'''
@File    :   turkish.py
@Time    :   2020/09/13
@Author  :   Gorgeous & shhade for hack & Mutlu ŞEN
@Version :   1.0
@Contact :   realmutlusen@gmail.com
@Desc    :   Yanlış çeviri ya da düzenleme için 'realmutlusen@gmail.com'a mail atabilirsiniz.   
'''

class LangTurkish(object):
    SETTING = "AYARLAR"
    VALUE = "VERİLER"
    SETTING_DOWNLOAD_PATH = "İndirme konumu:"
    SETTING_ONLY_M4A = ".mp4 uzantısı m4a'ya çevrilsin:"
    SETTING_ADD_EXPLICIT_TAG = "'Küfürlü' etiketi eklensin:"
    SETTING_ADD_HYPHEN = "Boşluk yerine '-' eklensin:"
    SETTING_ADD_YEAR = "Yıl eklensin:"
    SETTING_USE_TRACK_NUM = "Artist numarası eklensin:"
    SETTING_AUDIO_QUALITY = "Ses kalitesi:"
    SETTING_VIDEO_QUALITY = "Video kalitesi:"
    SETTING_CHECK_EXIST = "İndirilmiş mi diye kontrol edilsin:"
    SETTING_ARTIST_BEFORE_TITLE = "Artist adı eklensin:"
    SETTING_ALBUMID_BEFORE_FOLDER = "ID eklensin:"
    SETTING_INCLUDE_EP = "Single'leri ve EP'leri dahil edisin:"
    SETTING_SAVE_COVERS = "Albüm kapağı indirilsin:"
    SETTING_LANGUAGE = "Kullanılan lisan:"
    SETTING_USE_PLAYLIST_FOLDER = "Albümler klasör halinde indirilsin mi ?"
    SETTING_MULITHREAD_DOWNLOAD = "Şarkılar tek tek indirilsin mi?"
    SETTING_ALBUM_FOLDER_FORMAT = "Klasör ismi formatı:"
    SETTING_TRACK_FILE_FORMAT = "Dosya ismi formatı:"
    SETTING_SHOW_PROGRESS = "İndirme Çubuğu Görüntüleme:"

    CHOICE = "Seçim"
    FUNCTION = "İşlemler"
    CHOICE_ENTER = "Enter"
    CHOICE_ENTER_URLID = "'Url/ID' Gir:"
    CHOICE_EXIT = "Çıkış"
    CHOICE_LOGIN = "Check AccessToken"
    CHOICE_SETTINGS = "Ayarlar'ı Düzenle"
    #CHOICE_SET_ACCESS_TOKEN = "'AccessToken' Gir"
    CHOICE_DOWNLOAD_BY_URL = "URL ya da ID ile indir"

    PRINT_ERR = "[HATA OLUŞTU]"
    PRINT_INFO = "[BİLGİ]"
    PRINT_SUCCESS = "[İNDİRİLDİ]"

    PRINT_ENTER_CHOICE = "Seçim Gir: "
    PRINT_LATEST_VERSION = "Güncelleme Mevcut:"
    #PRINT_USERNAME = "Kullanıcı Adı ya da Mail Adresi:"
    #PRINT_PASSWORD = "Şifre:"

    CHANGE_START_SETTINGS = ">>> Ayarları düzenlemek istediğine emin misin ? ('0'-Geri Dön,'1'-Evet): "
    CHANGE_DOWNLOAD_PATH = ">>> İndirme Konumu ('0' aynı kalsın): "
    CHANGE_AUDIO_QUALITY = ">>> Ses Kalitesi ('0'-Normal,'1'-Yüksek,'2'-HiFi,'3'-[M]aster): "
    CHANGE_VIDEO_QUALITY = ">>> Video Kalitesi ('0'-1080P,'1'-720P,'2'-480P,'3'-360P): "
    CHANGE_ONLYM4A = ">>> .mp4 uzantılı dosyalar .m4a'ya çevrilsin mi?('0'-Hayır,'1'-Evet): "
    CHANGE_ADD_EXPLICIT_TAG = ">>> 'Explicit' yani 'küfürlü' etiketi eklensin mi?('0'-Hayır,'1'-Evet): "
    CHANGE_ADD_HYPHEN = ">>> Şarkı dosyasının isminde boşluk yerine '-' eklensin mi ?('0'-Hayır,'1'-Evet): "
    CHANGE_ADD_YEAR = ">>> Albüm klasörünün isminde yıl olsun mu ?('0'-Hayır,'1'-Evet): "
    CHANGE_USE_TRACK_NUM = ">>> Şarkı dosyasının isminde albümdeki sırası yazsın mı ?('0'-Hayır,'1'-Evet): "
    CHANGE_CHECK_EXIST = ">>> Dosya daha önce indirilmiş mi diye kontrol edilsin mi ?('0'-Hayır,'1'-Evet): "
    CHANGE_ARTIST_BEFORE_TITLE = ">>> Şarkı dosyasının ismine sanatçının adı eklensin mi?('0'-Hayır,'1'-Evet): "
    CHANGE_INCLUDE_EP = ">>> Artist'in tüm albümlerini indirirken Single'leri ve EP'leri de dahil edilsin mi ?('0'-Hayır,'1'-Evet): "
    CHANGE_ALBUMID_BEFORE_FOLDER = ">>> Albüm klasörünün ismine ID eklensin mi ?('0'-Hayır,'1'-Evet): "
    CHANGE_SAVE_COVERS = ">>> Albüm kapağı indirilsin mi?('0'-Hayır,'1'-Evet): "
    CHANGE_LANGUAGE = ">>> Lisan Seç "
    CHANGE_ALBUM_FOLDER_FORMAT = "Albüm Klasör İsmi Formatı('0' aynı kalsın):"
    CHANGE_TRACK_FILE_FORMAT = "Dosya İsmi Formatı('0' aynı kalsın):"
    CHANGE_SHOW_PROGRESS = "İndirme Çubuğu Görüntülensin mi?('0'-Hayır,'1'-Evet):"

<<<<<<< HEAD
    # {} are required in these strings
    AUTH_START_LOGIN = "Starting login process..."
    AUTH_LOGIN_CODE = "Your login code is {}"
    AUTH_NEXT_STEP = "Go to {} within the next {} to complete setup."
    AUTH_WAITING = "Waiting for authorization..."
    AUTH_TIMEOUT = "Operation timed out."
    
    MSG_VALID_ACCESSTOKEN = "AccessToken good for {}."
    MSG_INVAILD_ACCESSTOKEN = "Expired AccessToken. Attempting to refresh it."
    MSG_PATH_ERR = "İndirme konumu ile alakalı bir sorun var! ('storage/emulated/0/Download/' şeklinde girebilirsiniz.)"
=======
    MSG_INVAILD_ACCESSTOKEN = "Geçersiz AccessToken! Değiştiriniz."
    MSG_PATH_ERR = "İndirme konumu ile alakalı bir sorun var! ('/storage/emulated/0/Download/' şeklinde girebilirsiniz.)"
>>>>>>> 91f61b04
    MSG_INPUT_ERR = "Giriş Hatalı!"

    MODEL_ALBUM_PROPERTY = "ALBÜM-BİLGİLERİ"
    MODEL_TRACK_PROPERTY = "ŞARKI-BİLGİLERİ"
    MODEL_VIDEO_PROPERTY = "VİDEO-BİLGİLERİ"
    MODEL_ARTIST_PROPERTY = "ARTİST-BİLGİLERİ"
    MODEL_PLAYLIST_PROPERTY = "OYNATMA LİSTESİ-BİLGİLERİ"

    MODEL_TITLE = 'Şarkı/Albüm Adı:'
    MODEL_TRACK_NUMBER = 'Şarkı Sayısı'
    MODEL_VIDEO_NUMBER = 'Video Sayısı'
    MODEL_RELEASE_DATE = 'Çıkış Yılı:'
    MODEL_VERSION = 'Versiyon'
    MODEL_EXPLICIT = 'Küfürlü'
    MODEL_ALBUM = 'Albüm'
    MODEL_ID = 'ID'
    MODEL_NAME = 'İsim'
    MODEL_TYPE = 'Türü'<|MERGE_RESOLUTION|>--- conflicted
+++ resolved
@@ -70,7 +70,6 @@
     CHANGE_TRACK_FILE_FORMAT = "Dosya İsmi Formatı('0' aynı kalsın):"
     CHANGE_SHOW_PROGRESS = "İndirme Çubuğu Görüntülensin mi?('0'-Hayır,'1'-Evet):"
 
-<<<<<<< HEAD
     # {} are required in these strings
     AUTH_START_LOGIN = "Starting login process..."
     AUTH_LOGIN_CODE = "Your login code is {}"
@@ -80,11 +79,7 @@
     
     MSG_VALID_ACCESSTOKEN = "AccessToken good for {}."
     MSG_INVAILD_ACCESSTOKEN = "Expired AccessToken. Attempting to refresh it."
-    MSG_PATH_ERR = "İndirme konumu ile alakalı bir sorun var! ('storage/emulated/0/Download/' şeklinde girebilirsiniz.)"
-=======
-    MSG_INVAILD_ACCESSTOKEN = "Geçersiz AccessToken! Değiştiriniz."
     MSG_PATH_ERR = "İndirme konumu ile alakalı bir sorun var! ('/storage/emulated/0/Download/' şeklinde girebilirsiniz.)"
->>>>>>> 91f61b04
     MSG_INPUT_ERR = "Giriş Hatalı!"
 
     MODEL_ALBUM_PROPERTY = "ALBÜM-BİLGİLERİ"
