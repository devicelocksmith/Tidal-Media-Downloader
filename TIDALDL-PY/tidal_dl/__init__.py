--- conflicted
+++ resolved
@@ -161,8 +161,7 @@
     # CONF.addAlbumIDBeforeFolder = Printf.enter(LANG.CHANGE_ALBUMID_BEFORE_FOLDER) == '1'
     CONF.saveCovers = Printf.enter(LANG.CHANGE_SAVE_COVERS) == '1'
     CONF.language = Printf.enter(LANG.CHANGE_LANGUAGE +
-<<<<<<< HEAD
-                                 "('0'-English,'1'-中文,'2'-Turkish,'3'-Italiano,'4'-Czech,'5'-Arabic,'6'-Russian,'7'-Filipino,'8'-Croatian,'9'-Spanish,'10'-Portuguese,'11'-Ukrainian,'12'-Vietnamese,'13'-French):")
+                                 "('0'-English,'1'-中文,'2'-Turkish,'3'-Italiano,'4'-Czech,'5'-Arabic,'6'-Russian,'7'-Filipino,'8'-Croatian,'9'-Spanish,'10'-Portuguese,'11'-Ukrainian,'12'-Vietnamese,'13'-French, '14'-German):")
     albumFolderFormat = Printf.enter(LANG.CHANGE_DOWNLOAD_PATH)
     if albumFolderFormat == '0':
         albumFolderFormat = CONF.albumFolderFormat
@@ -174,9 +173,6 @@
     else:
         CONF.trackFileFormat = trackFileFormat
 
-=======
-                                 "('0'-English,'1'-中文,'2'-Turkish,'3'-Italiano,'4'-Czech,'5'-Arabic,'6'-Russian,'7'-Filipino,'8'-Croatian,'9'-Spanish,'10'-Portuguese,'11'-Ukrainian,'12'-Vietnamese,'13'-French, '14'-German):")
->>>>>>> ea458c95
 
     LANG = setLang(CONF.language)
     Settings.save(CONF)
