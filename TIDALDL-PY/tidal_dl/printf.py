--- conflicted
+++ resolved
@@ -1,335 +1,324 @@
-#!/usr/bin/env python
-# -*- encoding: utf-8 -*-
-'''
-@File    :   printf.py
-@Time    :   2020/08/16
-@Author  :   Yaronzz
-@Version :   3.0
-@Contact :   yaronhuang@foxmail.com
-@Desc    :
-'''
-from pickle import GLOBAL
-import threading
-import aigpy
-import logging
-import prettytable
-
-from . import apiKey
-
-from .model import *
-from .paths import *
-from .settings import *
-from .lang.language import *
-
-
-VERSION = '2022.10.31.1'
-__LOGO__ = f'''
- /$$$$$$$$ /$$       /$$           /$$               /$$ /$$
-|__  $$__/|__/      | $$          | $$              | $$| $$
-   | $$    /$$  /$$$$$$$  /$$$$$$ | $$          /$$$$$$$| $$
-   | $$   | $$ /$$__  $$ |____  $$| $$ /$$$$$$ /$$__  $$| $$
-   | $$   | $$| $$  | $$  /$$$$$$$| $$|______/| $$  | $$| $$
-   | $$   | $$| $$  | $$ /$$__  $$| $$        | $$  | $$| $$
-   | $$   | $$|  $$$$$$$|  $$$$$$$| $$        |  $$$$$$$| $$
-   |__/   |__/ \_______/ \_______/|__/         \_______/|__/
-
-       https://github.com/yaronzz/Tidal-Media-Downloader
-
-                        {VERSION}
-'''
-
-print_mutex = threading.Lock()
-
-
-class Printf(object):
-
-    @staticmethod
-    def _mask_listener_secret(secret):
-        if not secret:
-            return ""
-        secret = str(secret)
-        if len(secret) <= 4:
-            return "*" * len(secret)
-        return "*" * (len(secret) - 4) + secret[-4:]
-
-    @staticmethod
-    def logo():
-        print(__LOGO__)
-        logging.info(__LOGO__)
-
-    @staticmethod
-    def __gettable__(columns, rows):
-        tb = prettytable.PrettyTable()
-        tb.field_names = list(aigpy.cmd.green(item) for item in columns)
-        tb.align = 'l'
-        for item in rows:
-            tb.add_row(item)
-        return tb
-
-    @staticmethod
-    def usage():
-        print("=============TIDAL-DL HELP==============")
-        tb = Printf.__gettable__(["OPTION", "DESC"], [
-            ["-h or --help",        "show help-message"],
-            ["-v or --version",     "show version"],
-            ["-g or --gui",         "show simple-gui"],
-            ["-o or --output",      "download path"],
-            ["-l or --link",        "url/id/filePath"],
-            ["-q or --quality",     "track quality('Normal','High,'HiFi','Master')"],
-            ["-r or --resolution",  "video resolution('P1080', 'P720', 'P480', 'P360')"],
-            ["--listen",            "start HTTP listener mode"]
-        ])
-        print(tb)
-
-    @staticmethod
-    def checkVersion():
-        onlineVer = aigpy.pip.getLastVersion('tidal-dl')
-        if onlineVer is not None:
-            icmp = aigpy.system.cmpVersion(onlineVer, VERSION)
-            if icmp > 0:
-                Printf.info(LANG.select.PRINT_LATEST_VERSION + ' ' + onlineVer)
-
-    @staticmethod
-    def settings():
-        data = SETTINGS
-        tb = Printf.__gettable__([LANG.select.SETTING, LANG.select.VALUE], [
-            #settings - path and format
-            [LANG.select.SETTING_PATH, getProfilePath()],
-            [LANG.select.SETTING_DOWNLOAD_PATH, data.downloadPath],
-            [LANG.select.SETTING_ALBUM_FOLDER_FORMAT, data.albumFolderFormat],
-            [LANG.select.SETTING_PLAYLIST_FOLDER_FORMAT, data.playlistFolderFormat],
-            [LANG.select.SETTING_TRACK_FILE_FORMAT, data.trackFileFormat],
-            [LANG.select.SETTING_VIDEO_FILE_FORMAT, data.videoFileFormat],
-
-            #settings - quality
-            [LANG.select.SETTING_AUDIO_QUALITY, data.audioQuality],
-            [LANG.select.SETTING_VIDEO_QUALITY, data.videoQuality],
-
-            #settings - else
-            [LANG.select.SETTING_USE_PLAYLIST_FOLDER, data.usePlaylistFolder],
-            [LANG.select.SETTING_CHECK_EXIST, data.checkExist],
-            [LANG.select.SETTING_SHOW_PROGRESS, data.showProgress],
-            [LANG.select.SETTING_SHOW_TRACKINFO, data.showTrackInfo],
-            [LANG.select.SETTING_SAVE_ALBUMINFO, data.saveAlbumInfo],
-            [LANG.select.SETTING_DOWNLOAD_VIDEOS, data.downloadVideos],
-            [LANG.select.SETTING_SAVE_COVERS, data.saveCovers],
-            [LANG.select.SETTING_INCLUDE_EP, data.includeEP],
-            [LANG.select.SETTING_LANGUAGE, LANG.getLangName(data.language)],
-            [LANG.select.SETTING_ADD_LRC_FILE, data.lyricFile],
-            [LANG.select.SETTING_MULITHREAD_DOWNLOAD, data.multiThread],
-            [LANG.select.SETTING_APIKEY, f"[{data.apiKeyIndex}]" + apiKey.getItem(data.apiKeyIndex)['formats']],
-            [LANG.select.SETTING_DOWNLOAD_DELAY, data.downloadDelay],
-<<<<<<< HEAD
-            [LANG.get('SETTING_LISTENER_ENABLED', 'Listener mode enabled'), data.listenerEnabled],
-            [LANG.get('SETTING_LISTENER_PORT', 'Listener port'), data.listenerPort],
-            [LANG.get('SETTING_LISTENER_SECRET', 'Listener secret'), Printf._mask_listener_secret(data.listenerSecret)],
-=======
-            [LANG.select.SETTING_LISTENER_ENABLED, data.listenerEnabled],
-            [LANG.select.SETTING_LISTENER_PORT, data.listenerPort],
-            [LANG.select.SETTING_LISTENER_SECRET, Printf._mask_listener_secret(data.listenerSecret)],
->>>>>>> 2e002b30
-        ])
-        print(tb)
-
-    @staticmethod
-    def choices():
-        print("====================================================")
-        tb = Printf.__gettable__([LANG.select.CHOICE, LANG.select.FUNCTION], [
-            [aigpy.cmd.green(LANG.select.CHOICE_ENTER + " '0':"), LANG.select.CHOICE_EXIT],
-            [aigpy.cmd.green(LANG.select.CHOICE_ENTER + " '1':"), LANG.select.CHOICE_LOGIN],
-            [aigpy.cmd.green(LANG.select.CHOICE_ENTER + " '2':"), LANG.select.CHOICE_LOGOUT],
-            [aigpy.cmd.green(LANG.select.CHOICE_ENTER + " '3':"), LANG.select.CHOICE_SET_ACCESS_TOKEN],
-            [aigpy.cmd.green(LANG.select.CHOICE_ENTER + " '4':"), LANG.select.CHOICE_SETTINGS + '-Path'],
-            [aigpy.cmd.green(LANG.select.CHOICE_ENTER + " '5':"), LANG.select.CHOICE_SETTINGS + '-Quality'],
-            [aigpy.cmd.green(LANG.select.CHOICE_ENTER + " '6':"), LANG.select.CHOICE_SETTINGS + '-Else'],
-            [aigpy.cmd.green(LANG.select.CHOICE_ENTER + " '7':"), LANG.select.CHOICE_APIKEY],
-<<<<<<< HEAD
-            [aigpy.cmd.green(LANG.select.CHOICE_ENTER + " '8':"), LANG.get('CHOICE_PKCE_LOGIN', 'Login via PKCE')],
-            [aigpy.cmd.green(LANG.select.CHOICE_ENTER + " '9':"), LANG.get('CHOICE_LISTENER', 'Start listener mode')],
-=======
-            [aigpy.cmd.green(LANG.select.CHOICE_ENTER + " '8':"), LANG.select.CHOICE_PKCE_LOGIN],
-            [aigpy.cmd.green(LANG.select.CHOICE_ENTER + " '9':"), LANG.select.CHOICE_LISTENER],
->>>>>>> 2e002b30
-            [aigpy.cmd.green(LANG.select.CHOICE_ENTER_URLID), LANG.select.CHOICE_DOWNLOAD_BY_URL],
-        ])
-        tb.set_style(prettytable.PLAIN_COLUMNS)
-        print(tb)
-        print("====================================================")
-
-    @staticmethod
-    def enter(string):
-        aigpy.cmd.colorPrint(string, aigpy.cmd.TextColor.Yellow, None)
-        ret = input("")
-        return ret
-
-    @staticmethod
-    def enterBool(string):
-        aigpy.cmd.colorPrint(string, aigpy.cmd.TextColor.Yellow, None)
-        ret = input("")
-        return ret == '1'
-
-    @staticmethod
-    def enterPath(string, errmsg, retWord='0', default=""):
-        while True:
-            ret = aigpy.cmd.inputPath(aigpy.cmd.yellow(string), retWord)
-            if ret == retWord:
-                return default
-            elif ret == "":
-                print(aigpy.cmd.red(LANG.select.PRINT_ERR + " ") + errmsg)
-            else:
-                break
-        return ret
-
-    @staticmethod
-    def enterLimit(string, errmsg, limit=[]):
-        while True:
-            ret = aigpy.cmd.inputLimit(aigpy.cmd.yellow(string), limit)
-            if ret is None:
-                print(aigpy.cmd.red(LANG.select.PRINT_ERR + " ") + errmsg)
-            else:
-                break
-        return ret
-
-    @staticmethod
-    def enterFormat(string, current, default):
-        ret = Printf.enter(string)
-        if ret == '0' or aigpy.string.isNull(ret):
-            return current
-        if ret.lower() == 'default':
-            return default
-        return ret
-
-    @staticmethod
-    def err(string):
-        global print_mutex
-        print_mutex.acquire()
-        print(aigpy.cmd.red(LANG.select.PRINT_ERR + " ") + string)
-        # logging.error(string)
-        print_mutex.release()
-
-    @staticmethod
-    def info(string):
-        global print_mutex
-        print_mutex.acquire()
-        print(aigpy.cmd.blue(LANG.select.PRINT_INFO + " ") + string)
-        print_mutex.release()
-
-    @staticmethod
-    def success(string):
-        global print_mutex
-        print_mutex.acquire()
-        print(aigpy.cmd.green(LANG.select.PRINT_SUCCESS + " ") + string)
-        print_mutex.release()
-
-    @staticmethod
-    def album(data: Album):
-        tb = Printf.__gettable__([LANG.select.MODEL_ALBUM_PROPERTY, LANG.select.VALUE], [
-            [LANG.select.MODEL_TITLE, data.title],
-            ["ID", data.id],
-            [LANG.select.MODEL_TRACK_NUMBER, data.numberOfTracks],
-            [LANG.select.MODEL_VIDEO_NUMBER, data.numberOfVideos],
-            [LANG.select.MODEL_RELEASE_DATE, data.releaseDate],
-            [LANG.select.MODEL_VERSION, data.version],
-            [LANG.select.MODEL_EXPLICIT, data.explicit],
-        ])
-        print(tb)
-        logging.info("====album " + str(data.id) + "====\n" +
-                     "title:" + data.title + "\n" +
-                     "track num:" + str(data.numberOfTracks) + "\n" +
-                     "video num:" + str(data.numberOfVideos) + "\n" +
-                     "==================================")
-
-    @staticmethod
-    def track(data: Track, stream: StreamUrl = None):
-        tb = Printf.__gettable__([LANG.select.MODEL_TRACK_PROPERTY, LANG.select.VALUE], [
-            [LANG.select.MODEL_TITLE, data.title],
-            ["ID", data.id],
-            [LANG.select.MODEL_ALBUM, data.album.title],
-            [LANG.select.MODEL_VERSION, data.version],
-            [LANG.select.MODEL_EXPLICIT, data.explicit],
-            ["Max-Q", data.audioQuality],
-        ])
-        if stream is not None:
-            tb.add_row(["Get-Q", str(stream.soundQuality)])
-            tb.add_row(["Get-Codec", str(stream.codec)])
-        print(tb)
-        logging.info("====track " + str(data.id) + "====\n" + \
-                     "title:" + data.title + "\n" + \
-                     "version:" + str(data.version) + "\n" + \
-                     "==================================")
-
-    @staticmethod
-    def video(data: Video, stream: VideoStreamUrl = None):
-        tb = Printf.__gettable__([LANG.select.MODEL_VIDEO_PROPERTY, LANG.select.VALUE], [
-            [LANG.select.MODEL_TITLE, data.title],
-            [LANG.select.MODEL_ALBUM, data.album.title if data.album != None else None],
-            [LANG.select.MODEL_VERSION, data.version],
-            [LANG.select.MODEL_EXPLICIT, data.explicit],
-            ["Max-Q", data.quality],
-        ])
-        if stream is not None:
-            tb.add_row(["Get-Q", str(stream.resolution)])
-            tb.add_row(["Get-Codec", str(stream.codec)])
-        print(tb)
-        logging.info("====video " + str(data.id) + "====\n" +
-                     "title:" + data.title + "\n" +
-                     "version:" + str(data.version) + "\n" +
-                     "==================================")
-
-    @staticmethod
-    def artist(data: Artist, num):
-        tb = Printf.__gettable__([LANG.select.MODEL_ARTIST_PROPERTY, LANG.select.VALUE], [
-            [LANG.select.MODEL_ID, data.id],
-            [LANG.select.MODEL_NAME, data.name],
-            ["Number of albums", num],
-            [LANG.select.MODEL_TYPE, str(data.type)],
-        ])
-        print(tb)
-        logging.info("====artist " + str(data.id) + "====\n" +
-                     "name:" + data.name + "\n" +
-                     "album num:" + str(num) + "\n" +
-                     "==================================")
-
-    @staticmethod
-    def playlist(data):
-        tb = Printf.__gettable__([LANG.select.MODEL_PLAYLIST_PROPERTY, LANG.select.VALUE], [
-            [LANG.select.MODEL_TITLE, data.title],
-            [LANG.select.MODEL_TRACK_NUMBER, data.numberOfTracks],
-            [LANG.select.MODEL_VIDEO_NUMBER, data.numberOfVideos],
-        ])
-        print(tb)
-        logging.info("====playlist " + str(data.uuid) + "====\n" +
-                     "title:" + data.title + "\n" +
-                     "track num:" + str(data.numberOfTracks) + "\n" +
-                     "video num:" + str(data.numberOfVideos) + "\n" +
-                     "==================================")
-
-    @staticmethod
-    def mix(data):
-        tb = Printf.__gettable__([LANG.select.MODEL_PLAYLIST_PROPERTY, LANG.select.VALUE], [
-            [LANG.select.MODEL_ID, data.id],
-            [LANG.select.MODEL_TRACK_NUMBER, len(data.tracks)],
-            [LANG.select.MODEL_VIDEO_NUMBER, len(data.videos)],
-        ])
-        print(tb)
-        logging.info("====Mix " + str(data.id) + "====\n" +
-                     "track num:" + str(len(data.tracks)) + "\n" +
-                     "video num:" + str(len(data.videos)) + "\n" +
-                     "==================================")
-
-    @staticmethod
-    def apikeys(items):
-        print("-------------API-KEYS---------------")
-        tb = prettytable.PrettyTable()
-        tb.field_names = [aigpy.cmd.green('Index'),
-                          aigpy.cmd.green('Valid'),
-                          aigpy.cmd.green('Platform'),
-                          aigpy.cmd.green('Formats'), ]
-        tb.align = 'l'
-
-        for index, item in enumerate(items):
-            tb.add_row([str(index),
-                        aigpy.cmd.green('True') if item["valid"] == "True" else aigpy.cmd.red('False'),
-                        item["platform"],
-                        item["formats"]])
-        print(tb)
+#!/usr/bin/env python
+# -*- encoding: utf-8 -*-
+'''
+@File    :   printf.py
+@Time    :   2020/08/16
+@Author  :   Yaronzz
+@Version :   3.0
+@Contact :   yaronhuang@foxmail.com
+@Desc    :
+'''
+from pickle import GLOBAL
+import threading
+import aigpy
+import logging
+import prettytable
+
+from . import apiKey
+
+from .model import *
+from .paths import *
+from .settings import *
+from .lang.language import *
+
+
+VERSION = '2022.10.31.1'
+__LOGO__ = f'''
+ /$$$$$$$$ /$$       /$$           /$$               /$$ /$$
+|__  $$__/|__/      | $$          | $$              | $$| $$
+   | $$    /$$  /$$$$$$$  /$$$$$$ | $$          /$$$$$$$| $$
+   | $$   | $$ /$$__  $$ |____  $$| $$ /$$$$$$ /$$__  $$| $$
+   | $$   | $$| $$  | $$  /$$$$$$$| $$|______/| $$  | $$| $$
+   | $$   | $$| $$  | $$ /$$__  $$| $$        | $$  | $$| $$
+   | $$   | $$|  $$$$$$$|  $$$$$$$| $$        |  $$$$$$$| $$
+   |__/   |__/ \_______/ \_______/|__/         \_______/|__/
+
+       https://github.com/yaronzz/Tidal-Media-Downloader
+
+                        {VERSION}
+'''
+
+print_mutex = threading.Lock()
+
+
+class Printf(object):
+
+    @staticmethod
+    def _mask_listener_secret(secret):
+        if not secret:
+            return ""
+        secret = str(secret)
+        if len(secret) <= 4:
+            return "*" * len(secret)
+        return "*" * (len(secret) - 4) + secret[-4:]
+
+    @staticmethod
+    def logo():
+        print(__LOGO__)
+        logging.info(__LOGO__)
+
+    @staticmethod
+    def __gettable__(columns, rows):
+        tb = prettytable.PrettyTable()
+        tb.field_names = list(aigpy.cmd.green(item) for item in columns)
+        tb.align = 'l'
+        for item in rows:
+            tb.add_row(item)
+        return tb
+
+    @staticmethod
+    def usage():
+        print("=============TIDAL-DL HELP==============")
+        tb = Printf.__gettable__(["OPTION", "DESC"], [
+            ["-h or --help",        "show help-message"],
+            ["-v or --version",     "show version"],
+            ["-g or --gui",         "show simple-gui"],
+            ["-o or --output",      "download path"],
+            ["-l or --link",        "url/id/filePath"],
+            ["-q or --quality",     "track quality('Normal','High,'HiFi','Master')"],
+            ["-r or --resolution",  "video resolution('P1080', 'P720', 'P480', 'P360')"],
+            ["--listen",            "start HTTP listener mode"]
+        ])
+        print(tb)
+
+    @staticmethod
+    def checkVersion():
+        onlineVer = aigpy.pip.getLastVersion('tidal-dl')
+        if onlineVer is not None:
+            icmp = aigpy.system.cmpVersion(onlineVer, VERSION)
+            if icmp > 0:
+                Printf.info(LANG.select.PRINT_LATEST_VERSION + ' ' + onlineVer)
+
+    @staticmethod
+    def settings():
+        data = SETTINGS
+        tb = Printf.__gettable__([LANG.select.SETTING, LANG.select.VALUE], [
+            #settings - path and format
+            [LANG.select.SETTING_PATH, getProfilePath()],
+            [LANG.select.SETTING_DOWNLOAD_PATH, data.downloadPath],
+            [LANG.select.SETTING_ALBUM_FOLDER_FORMAT, data.albumFolderFormat],
+            [LANG.select.SETTING_PLAYLIST_FOLDER_FORMAT, data.playlistFolderFormat],
+            [LANG.select.SETTING_TRACK_FILE_FORMAT, data.trackFileFormat],
+            [LANG.select.SETTING_VIDEO_FILE_FORMAT, data.videoFileFormat],
+
+            #settings - quality
+            [LANG.select.SETTING_AUDIO_QUALITY, data.audioQuality],
+            [LANG.select.SETTING_VIDEO_QUALITY, data.videoQuality],
+
+            #settings - else
+            [LANG.select.SETTING_USE_PLAYLIST_FOLDER, data.usePlaylistFolder],
+            [LANG.select.SETTING_CHECK_EXIST, data.checkExist],
+            [LANG.select.SETTING_SHOW_PROGRESS, data.showProgress],
+            [LANG.select.SETTING_SHOW_TRACKINFO, data.showTrackInfo],
+            [LANG.select.SETTING_SAVE_ALBUMINFO, data.saveAlbumInfo],
+            [LANG.select.SETTING_DOWNLOAD_VIDEOS, data.downloadVideos],
+            [LANG.select.SETTING_SAVE_COVERS, data.saveCovers],
+            [LANG.select.SETTING_INCLUDE_EP, data.includeEP],
+            [LANG.select.SETTING_LANGUAGE, LANG.getLangName(data.language)],
+            [LANG.select.SETTING_ADD_LRC_FILE, data.lyricFile],
+            [LANG.select.SETTING_MULITHREAD_DOWNLOAD, data.multiThread],
+            [LANG.select.SETTING_APIKEY, f"[{data.apiKeyIndex}]" + apiKey.getItem(data.apiKeyIndex)['formats']],
+            [LANG.select.SETTING_DOWNLOAD_DELAY, data.downloadDelay],
+            [LANG.get('SETTING_LISTENER_ENABLED', 'Listener mode enabled'), data.listenerEnabled],
+            [LANG.get('SETTING_LISTENER_PORT', 'Listener port'), data.listenerPort],
+            [LANG.get('SETTING_LISTENER_SECRET', 'Listener secret'), Printf._mask_listener_secret(data.listenerSecret)],
+        ])
+        print(tb)
+
+    @staticmethod
+    def choices():
+        print("====================================================")
+        tb = Printf.__gettable__([LANG.select.CHOICE, LANG.select.FUNCTION], [
+            [aigpy.cmd.green(LANG.select.CHOICE_ENTER + " '0':"), LANG.select.CHOICE_EXIT],
+            [aigpy.cmd.green(LANG.select.CHOICE_ENTER + " '1':"), LANG.select.CHOICE_LOGIN],
+            [aigpy.cmd.green(LANG.select.CHOICE_ENTER + " '2':"), LANG.select.CHOICE_LOGOUT],
+            [aigpy.cmd.green(LANG.select.CHOICE_ENTER + " '3':"), LANG.select.CHOICE_SET_ACCESS_TOKEN],
+            [aigpy.cmd.green(LANG.select.CHOICE_ENTER + " '4':"), LANG.select.CHOICE_SETTINGS + '-Path'],
+            [aigpy.cmd.green(LANG.select.CHOICE_ENTER + " '5':"), LANG.select.CHOICE_SETTINGS + '-Quality'],
+            [aigpy.cmd.green(LANG.select.CHOICE_ENTER + " '6':"), LANG.select.CHOICE_SETTINGS + '-Else'],
+            [aigpy.cmd.green(LANG.select.CHOICE_ENTER + " '7':"), LANG.select.CHOICE_APIKEY],
+            [aigpy.cmd.green(LANG.select.CHOICE_ENTER + " '8':"), LANG.get('CHOICE_PKCE_LOGIN', 'Login via PKCE')],
+            [aigpy.cmd.green(LANG.select.CHOICE_ENTER + " '9':"), LANG.get('CHOICE_LISTENER', 'Start listener mode')],
+            [aigpy.cmd.green(LANG.select.CHOICE_ENTER_URLID), LANG.select.CHOICE_DOWNLOAD_BY_URL],
+        ])
+        tb.set_style(prettytable.PLAIN_COLUMNS)
+        print(tb)
+        print("====================================================")
+
+    @staticmethod
+    def enter(string):
+        aigpy.cmd.colorPrint(string, aigpy.cmd.TextColor.Yellow, None)
+        ret = input("")
+        return ret
+
+    @staticmethod
+    def enterBool(string):
+        aigpy.cmd.colorPrint(string, aigpy.cmd.TextColor.Yellow, None)
+        ret = input("")
+        return ret == '1'
+
+    @staticmethod
+    def enterPath(string, errmsg, retWord='0', default=""):
+        while True:
+            ret = aigpy.cmd.inputPath(aigpy.cmd.yellow(string), retWord)
+            if ret == retWord:
+                return default
+            elif ret == "":
+                print(aigpy.cmd.red(LANG.select.PRINT_ERR + " ") + errmsg)
+            else:
+                break
+        return ret
+
+    @staticmethod
+    def enterLimit(string, errmsg, limit=[]):
+        while True:
+            ret = aigpy.cmd.inputLimit(aigpy.cmd.yellow(string), limit)
+            if ret is None:
+                print(aigpy.cmd.red(LANG.select.PRINT_ERR + " ") + errmsg)
+            else:
+                break
+        return ret
+
+    @staticmethod
+    def enterFormat(string, current, default):
+        ret = Printf.enter(string)
+        if ret == '0' or aigpy.string.isNull(ret):
+            return current
+        if ret.lower() == 'default':
+            return default
+        return ret
+
+    @staticmethod
+    def err(string):
+        global print_mutex
+        print_mutex.acquire()
+        print(aigpy.cmd.red(LANG.select.PRINT_ERR + " ") + string)
+        # logging.error(string)
+        print_mutex.release()
+
+    @staticmethod
+    def info(string):
+        global print_mutex
+        print_mutex.acquire()
+        print(aigpy.cmd.blue(LANG.select.PRINT_INFO + " ") + string)
+        print_mutex.release()
+
+    @staticmethod
+    def success(string):
+        global print_mutex
+        print_mutex.acquire()
+        print(aigpy.cmd.green(LANG.select.PRINT_SUCCESS + " ") + string)
+        print_mutex.release()
+
+    @staticmethod
+    def album(data: Album):
+        tb = Printf.__gettable__([LANG.select.MODEL_ALBUM_PROPERTY, LANG.select.VALUE], [
+            [LANG.select.MODEL_TITLE, data.title],
+            ["ID", data.id],
+            [LANG.select.MODEL_TRACK_NUMBER, data.numberOfTracks],
+            [LANG.select.MODEL_VIDEO_NUMBER, data.numberOfVideos],
+            [LANG.select.MODEL_RELEASE_DATE, data.releaseDate],
+            [LANG.select.MODEL_VERSION, data.version],
+            [LANG.select.MODEL_EXPLICIT, data.explicit],
+        ])
+        print(tb)
+        logging.info("====album " + str(data.id) + "====\n" +
+                     "title:" + data.title + "\n" +
+                     "track num:" + str(data.numberOfTracks) + "\n" +
+                     "video num:" + str(data.numberOfVideos) + "\n" +
+                     "==================================")
+
+    @staticmethod
+    def track(data: Track, stream: StreamUrl = None):
+        tb = Printf.__gettable__([LANG.select.MODEL_TRACK_PROPERTY, LANG.select.VALUE], [
+            [LANG.select.MODEL_TITLE, data.title],
+            ["ID", data.id],
+            [LANG.select.MODEL_ALBUM, data.album.title],
+            [LANG.select.MODEL_VERSION, data.version],
+            [LANG.select.MODEL_EXPLICIT, data.explicit],
+            ["Max-Q", data.audioQuality],
+        ])
+        if stream is not None:
+            tb.add_row(["Get-Q", str(stream.soundQuality)])
+            tb.add_row(["Get-Codec", str(stream.codec)])
+        print(tb)
+        logging.info("====track " + str(data.id) + "====\n" + \
+                     "title:" + data.title + "\n" + \
+                     "version:" + str(data.version) + "\n" + \
+                     "==================================")
+
+    @staticmethod
+    def video(data: Video, stream: VideoStreamUrl = None):
+        tb = Printf.__gettable__([LANG.select.MODEL_VIDEO_PROPERTY, LANG.select.VALUE], [
+            [LANG.select.MODEL_TITLE, data.title],
+            [LANG.select.MODEL_ALBUM, data.album.title if data.album != None else None],
+            [LANG.select.MODEL_VERSION, data.version],
+            [LANG.select.MODEL_EXPLICIT, data.explicit],
+            ["Max-Q", data.quality],
+        ])
+        if stream is not None:
+            tb.add_row(["Get-Q", str(stream.resolution)])
+            tb.add_row(["Get-Codec", str(stream.codec)])
+        print(tb)
+        logging.info("====video " + str(data.id) + "====\n" +
+                     "title:" + data.title + "\n" +
+                     "version:" + str(data.version) + "\n" +
+                     "==================================")
+
+    @staticmethod
+    def artist(data: Artist, num):
+        tb = Printf.__gettable__([LANG.select.MODEL_ARTIST_PROPERTY, LANG.select.VALUE], [
+            [LANG.select.MODEL_ID, data.id],
+            [LANG.select.MODEL_NAME, data.name],
+            ["Number of albums", num],
+            [LANG.select.MODEL_TYPE, str(data.type)],
+        ])
+        print(tb)
+        logging.info("====artist " + str(data.id) + "====\n" +
+                     "name:" + data.name + "\n" +
+                     "album num:" + str(num) + "\n" +
+                     "==================================")
+
+    @staticmethod
+    def playlist(data):
+        tb = Printf.__gettable__([LANG.select.MODEL_PLAYLIST_PROPERTY, LANG.select.VALUE], [
+            [LANG.select.MODEL_TITLE, data.title],
+            [LANG.select.MODEL_TRACK_NUMBER, data.numberOfTracks],
+            [LANG.select.MODEL_VIDEO_NUMBER, data.numberOfVideos],
+        ])
+        print(tb)
+        logging.info("====playlist " + str(data.uuid) + "====\n" +
+                     "title:" + data.title + "\n" +
+                     "track num:" + str(data.numberOfTracks) + "\n" +
+                     "video num:" + str(data.numberOfVideos) + "\n" +
+                     "==================================")
+
+    @staticmethod
+    def mix(data):
+        tb = Printf.__gettable__([LANG.select.MODEL_PLAYLIST_PROPERTY, LANG.select.VALUE], [
+            [LANG.select.MODEL_ID, data.id],
+            [LANG.select.MODEL_TRACK_NUMBER, len(data.tracks)],
+            [LANG.select.MODEL_VIDEO_NUMBER, len(data.videos)],
+        ])
+        print(tb)
+        logging.info("====Mix " + str(data.id) + "====\n" +
+                     "track num:" + str(len(data.tracks)) + "\n" +
+                     "video num:" + str(len(data.videos)) + "\n" +
+                     "==================================")
+
+    @staticmethod
+    def apikeys(items):
+        print("-------------API-KEYS---------------")
+        tb = prettytable.PrettyTable()
+        tb.field_names = [aigpy.cmd.green('Index'),
+                          aigpy.cmd.green('Valid'),
+                          aigpy.cmd.green('Platform'),
+                          aigpy.cmd.green('Formats'), ]
+        tb.align = 'l'
+
+        for index, item in enumerate(items):
+            tb.add_row([str(index),
+                        aigpy.cmd.green('True') if item["valid"] == "True" else aigpy.cmd.red('False'),
+                        item["platform"],
+                        item["formats"]])
+        print(tb)