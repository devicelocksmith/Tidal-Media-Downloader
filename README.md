--- conflicted
+++ resolved
@@ -1,178 +1,175 @@
-<br>
-    <a href="https://github.com/yaronzz/Tidal-Media-Downloader-PRO">[GUI-REPOSITORY]</a>
-<br>
-
-![Tidal-Media-Downloader](https://socialify.git.ci/yaronzz/Tidal-Media-Downloader/image?description=1&font=Rokkitt&forks=1&issues=1&language=1&name=1&owner=1&pattern=Circuit%20Board&stargazers=1&theme=Dark)
-
-
-<div align="center">
-  <h1>Tidal-Media-Downloader</h1>
-  <a href="https://github.com/yaronzz/Tidal-Media-Downloader/blob/master/LICENSE">
-    <img src="https://img.shields.io/github/license/yaronzz/Tidal-Media-Downloader.svg?style=flat-square" alt="">
-  </a>
-  <a href="https://github.com/yaronzz/Tidal-Media-Downloader/releases">
-    <img src="https://img.shields.io/github/v/release/yaronzz/Tidal-Media-Downloader.svg?style=flat-square" alt="">
-  </a>
-  <a href="https://www.python.org/">
-    <img src="https://img.shields.io/github/issues/yaronzz/Tidal-Media-Downloader.svg?style=flat-square" alt="">
-  </a>
-  <a href="https://github.com/yaronzz/Tidal-Media-Downloader">
-    <img src="https://img.shields.io/github/downloads/yaronzz/Tidal-Media-Downloader/total?label=tidal-gui%20download" alt="">
-  </a>
-  <a href="https://pypi.org/project/tidal-dl/">
-    <img src="https://img.shields.io/pypi/dm/tidal-dl?label=tidal-dl%20download" alt="">
-  </a>
-  <a href="https://github.com/yaronzz/Tidal-Media-Downloader/actions/workflows/build.yml">
-    <img src="https://github.com/yaronzz/Tidal-Media-Downloader/actions/workflows/build.yml/badge.svg" alt="">
-  </a>
-</div>
-<p align="center">
-  «Tidal-Media-Downloader» is an application that lets you download videos and tracks from Tidal. It supports two version: tidal-dl and tidal-gui. (This repository only contains tidal-dl, and the release isn't the newest gui version.)
-    <br>
-        <a href="https://github.com/yaronzz/Tidal-Media-Downloader-PRO/releases">Download</a> |
-        <a href="https://doc.yaronzz.com/post/tidal_dl_installation/">Documentation</a> |
-        <a href="https://doc.yaronzz.com/post/tidal_dl_installation_chn/">中文文档</a> |
-    <br>
-</p>
-
-## 📺 Installation 
-
-```shell
-pip3 install tidal-dl --upgrade
-```
-
-| USE                                                   | FUNCTION                   |
-| ----------------------------------------------------- | -------------------------- |
-| tidal-dl                                              | Show interactive interface |
-| tidal-dl -h                                           | Show help-message          |
-| tidal-dl -l "https://tidal.com/browse/track/70973230" | Download link              |
-| tidal-dl -g                                           | Show simple-gui            |
-
-If you are using windows system, you can use [tidal-pro](https://github.com/yaronzz/Tidal-Media-Downloader-PRO)
-
-### Nightly Builds
-
-|Download nightly builds from continuous integration: 	| [![Build Status][Build]][Actions] 
-|-------------------------------------------------------|----------------------------------------------------------------------------------------------------------------------------------------------------|
-
-[Actions]: https://github.com/yaronzz/Tidal-Media-Downloader/actions
-[Build]: https://github.com/yaronzz/Tidal-Media-Downloader/workflows/Tidal%20Media%20Downloader/badge.svg
-
-## 🤖 Features
-- Download album \ track \ video \ playlist \ artist-albums
-
-- Add metadata to songs with automatic FLAC cover-art normalisation *(requires `ffmpeg` and `metaflac` in `PATH`)*
-
-- Selectable video resolution and track quality, including DASH manifests for compatible playback apps
-
-- PKCE login flow support for secure keyless authentication
-
-- Optional listener mode for remote-triggered downloads secured by a shared secret
-
-## 💽 User Interface
-
-<img src="https://i.loli.net/2020/08/19/gqW6zHI1SrKlomC.png" alt="image" style="zoom: 50%;" />
-
-![image-20220708105823257](https://s2.loli.net/2022/07/08/vV6HsxugwoDyGr8.png)
-
-![image-20200806013705425](https://i.loli.net/2020/08/06/sPLowIlCGyOdpVN.png)
-
-## 🔊 Listener Mode
-
-The command-line interface exposes a small HTTP listener that mirrors the companion script shared above. Enable it from the interactive settings screen (`tidal-dl` → option `6`) or by editing the config file, then launch it with:
-
-```shell
-tidal-dl --listen
-```
-
-The listener binds to `127.0.0.1` on port `8123` by default and requires POST requests to `/run` or `/run_sync` to include the `X-Auth` header set to your configured secret. You can change both the port and secret from the settings menu. When a request arrives the downloader attempts the current quality first and retries once at HiFi if the initial download fails.
-
-<<<<<<< HEAD
-If your automation already has a valid bearer token you can pass it either as an `Authorization: Bearer <token>` header or in the JSON payload as `{"bearerAuthorization": "<token>"}` and the listener will reuse it for that download, falling back to the stored login afterwards.
-
-=======
->>>>>>> 2e002b30
-Log output is appended to `listener.log` inside your download directory so you can audit activity initiated via the listener.
-
-## Settings - Possible Tags
-
-### Album
-
-| Tag               | Example value                        |
-| ----------------- | ------------------------------------ |
-| {ArtistName}      | The Beatles                          |
-| {AlbumArtistName} | The Beatles                          |
-| {Flag}            | M/A/E  (Master/Dolby Atmos/Explicit) |
-| {AlbumID}         | 55163243                             |
-| {AlbumYear}       | 1963                                 |
-| {AlbumTitle}      | Please Please Me (Remastered)        |
-| {AudioQuality}    | LOSSLESS                             |
-| {DurationSeconds} | 1919                                 |
-| {Duration}        | 31:59                                |
-| {NumberOfTracks}  | 14                                   |
-| {NumberOfVideos}  | 0                                    |
-| {NumberOfVolumes} | 1                                    |
-| {ReleaseDate}     | 1963-03-22                           |
-| {RecordType}      | ALBUM                                |
-| {None}            |                                      |
-
-### Track
-
-| Tag               | Example Value                              |
-| ----------------- | ------------------------------------------ |
-| {TrackNumber}     | 01                                         |
-| {ArtistName}      | The Beatles                                |
-| {ArtistsName}     | The Beatles                                |
-| {TrackTitle}      | I Saw Her Standing There (Remastered 2009) |
-| {ExplicitFlag}    | (*Explicit*)                               |
-| {AlbumYear}       | 1963                                       |
-| {AlbumTitle}      | Please Please Me (Remastered)              |
-| {AudioQuality}    | LOSSLESS                                   |
-| {DurationSeconds} | 173                                        |
-| {Duration}        | 02:53                                      |
-| {TrackID}         | 55163244                                   |
-
-### Video
-
-| Tag               | Example Value                              |
-| ----------------- | ------------------------------------------ |
-| {VideoNumber}     | 00                                         |
-| {ArtistName}      | DMX                                        |
-| {ArtistsName}     | DMX, Westside Gunn                         |
-| {VideoTitle}      | Hood Blues                                 |
-| {ExplicitFlag}    | (*Explicit*)                               |
-| {VideoYear}       | 2021                                       |
-| {TrackID}         | 188932980                                  |
-
-## ☕ Support
-
-If you really like my projects and want to support me, you can buy me a coffee and star this project. 
-
-<a href="https://www.buymeacoffee.com/yaronzz" target="_blank"><img src="https://cdn.buymeacoffee.com/buttons/arial-orange.png" alt="Buy Me A Coffee" style="height: 51px !important;width: 217px !important;" ></a>
-
-## 🎂 Contributors
-This project exists thanks to all the people who contribute. 
-
-<a href="https://github.com/yaronzz/Tidal-Media-Downloader/graphs/contributors"><img src="https://contributors-img.web.app/image?repo=yaronzz/Tidal-Media-Downloader" /></a>
-
-## 🎨 Libraries and reference
-
-- [aigpy](https://github.com/yaronzz/AIGPY)
-- [python-tidal](https://github.com/tamland/python-tidal)
-- [python-tidal (EbbLabs fork)](https://github.com/EbbLabs/python-tidal)
-- [redsea](https://github.com/redsudo/RedSea)
-- [tidal-wiki](https://github.com/Fokka-Engineering/TIDAL/wiki)
-
-## 📜 Disclaimer
-- Private use only.
-- Need a Tidal-HIFI subscription. 
-- You should not use this method to distribute or pirate music.
-- It may be illegal to use this in your country, so be informed.
-
-## Developing
-
-```shell
-pip3 uninstall tidal-dl
-pip3 install -r requirements.txt --user
-python3 setup.py install
-```
+<br>
+    <a href="https://github.com/yaronzz/Tidal-Media-Downloader-PRO">[GUI-REPOSITORY]</a>
+<br>
+
+![Tidal-Media-Downloader](https://socialify.git.ci/yaronzz/Tidal-Media-Downloader/image?description=1&font=Rokkitt&forks=1&issues=1&language=1&name=1&owner=1&pattern=Circuit%20Board&stargazers=1&theme=Dark)
+
+
+<div align="center">
+  <h1>Tidal-Media-Downloader</h1>
+  <a href="https://github.com/yaronzz/Tidal-Media-Downloader/blob/master/LICENSE">
+    <img src="https://img.shields.io/github/license/yaronzz/Tidal-Media-Downloader.svg?style=flat-square" alt="">
+  </a>
+  <a href="https://github.com/yaronzz/Tidal-Media-Downloader/releases">
+    <img src="https://img.shields.io/github/v/release/yaronzz/Tidal-Media-Downloader.svg?style=flat-square" alt="">
+  </a>
+  <a href="https://www.python.org/">
+    <img src="https://img.shields.io/github/issues/yaronzz/Tidal-Media-Downloader.svg?style=flat-square" alt="">
+  </a>
+  <a href="https://github.com/yaronzz/Tidal-Media-Downloader">
+    <img src="https://img.shields.io/github/downloads/yaronzz/Tidal-Media-Downloader/total?label=tidal-gui%20download" alt="">
+  </a>
+  <a href="https://pypi.org/project/tidal-dl/">
+    <img src="https://img.shields.io/pypi/dm/tidal-dl?label=tidal-dl%20download" alt="">
+  </a>
+  <a href="https://github.com/yaronzz/Tidal-Media-Downloader/actions/workflows/build.yml">
+    <img src="https://github.com/yaronzz/Tidal-Media-Downloader/actions/workflows/build.yml/badge.svg" alt="">
+  </a>
+</div>
+<p align="center">
+  «Tidal-Media-Downloader» is an application that lets you download videos and tracks from Tidal. It supports two version: tidal-dl and tidal-gui. (This repository only contains tidal-dl, and the release isn't the newest gui version.)
+    <br>
+        <a href="https://github.com/yaronzz/Tidal-Media-Downloader-PRO/releases">Download</a> |
+        <a href="https://doc.yaronzz.com/post/tidal_dl_installation/">Documentation</a> |
+        <a href="https://doc.yaronzz.com/post/tidal_dl_installation_chn/">中文文档</a> |
+    <br>
+</p>
+
+## 📺 Installation 
+
+```shell
+pip3 install tidal-dl --upgrade
+```
+
+| USE                                                   | FUNCTION                   |
+| ----------------------------------------------------- | -------------------------- |
+| tidal-dl                                              | Show interactive interface |
+| tidal-dl -h                                           | Show help-message          |
+| tidal-dl -l "https://tidal.com/browse/track/70973230" | Download link              |
+| tidal-dl -g                                           | Show simple-gui            |
+
+If you are using windows system, you can use [tidal-pro](https://github.com/yaronzz/Tidal-Media-Downloader-PRO)
+
+### Nightly Builds
+
+|Download nightly builds from continuous integration: 	| [![Build Status][Build]][Actions] 
+|-------------------------------------------------------|----------------------------------------------------------------------------------------------------------------------------------------------------|
+
+[Actions]: https://github.com/yaronzz/Tidal-Media-Downloader/actions
+[Build]: https://github.com/yaronzz/Tidal-Media-Downloader/workflows/Tidal%20Media%20Downloader/badge.svg
+
+## 🤖 Features
+- Download album \ track \ video \ playlist \ artist-albums
+
+- Add metadata to songs with automatic FLAC cover-art normalisation *(requires `ffmpeg` and `metaflac` in `PATH`)*
+
+- Selectable video resolution and track quality, including DASH manifests for compatible playback apps
+
+- PKCE login flow support for secure keyless authentication
+
+- Optional listener mode for remote-triggered downloads secured by a shared secret
+
+## 💽 User Interface
+
+<img src="https://i.loli.net/2020/08/19/gqW6zHI1SrKlomC.png" alt="image" style="zoom: 50%;" />
+
+![image-20220708105823257](https://s2.loli.net/2022/07/08/vV6HsxugwoDyGr8.png)
+
+![image-20200806013705425](https://i.loli.net/2020/08/06/sPLowIlCGyOdpVN.png)
+
+## 🔊 Listener Mode
+
+The command-line interface exposes a small HTTP listener that mirrors the companion script shared above. Enable it from the interactive settings screen (`tidal-dl` → option `6`) or by editing the config file, then launch it with:
+
+```shell
+tidal-dl --listen
+```
+
+The listener binds to `127.0.0.1` on port `8123` by default and requires POST requests to `/run` or `/run_sync` to include the `X-Auth` header set to your configured secret. You can change both the port and secret from the settings menu. When a request arrives the downloader attempts the current quality first and retries once at HiFi if the initial download fails.
+
+If your automation already has a valid bearer token you can pass it either as an `Authorization: Bearer <token>` header or in the JSON payload as `{"bearerAuthorization": "<token>"}` and the listener will reuse it for that download, falling back to the stored login afterwards.
+
+Log output is appended to `listener.log` inside your download directory so you can audit activity initiated via the listener.
+
+## Settings - Possible Tags
+
+### Album
+
+| Tag               | Example value                        |
+| ----------------- | ------------------------------------ |
+| {ArtistName}      | The Beatles                          |
+| {AlbumArtistName} | The Beatles                          |
+| {Flag}            | M/A/E  (Master/Dolby Atmos/Explicit) |
+| {AlbumID}         | 55163243                             |
+| {AlbumYear}       | 1963                                 |
+| {AlbumTitle}      | Please Please Me (Remastered)        |
+| {AudioQuality}    | LOSSLESS                             |
+| {DurationSeconds} | 1919                                 |
+| {Duration}        | 31:59                                |
+| {NumberOfTracks}  | 14                                   |
+| {NumberOfVideos}  | 0                                    |
+| {NumberOfVolumes} | 1                                    |
+| {ReleaseDate}     | 1963-03-22                           |
+| {RecordType}      | ALBUM                                |
+| {None}            |                                      |
+
+### Track
+
+| Tag               | Example Value                              |
+| ----------------- | ------------------------------------------ |
+| {TrackNumber}     | 01                                         |
+| {ArtistName}      | The Beatles                                |
+| {ArtistsName}     | The Beatles                                |
+| {TrackTitle}      | I Saw Her Standing There (Remastered 2009) |
+| {ExplicitFlag}    | (*Explicit*)                               |
+| {AlbumYear}       | 1963                                       |
+| {AlbumTitle}      | Please Please Me (Remastered)              |
+| {AudioQuality}    | LOSSLESS                                   |
+| {DurationSeconds} | 173                                        |
+| {Duration}        | 02:53                                      |
+| {TrackID}         | 55163244                                   |
+
+### Video
+
+| Tag               | Example Value                              |
+| ----------------- | ------------------------------------------ |
+| {VideoNumber}     | 00                                         |
+| {ArtistName}      | DMX                                        |
+| {ArtistsName}     | DMX, Westside Gunn                         |
+| {VideoTitle}      | Hood Blues                                 |
+| {ExplicitFlag}    | (*Explicit*)                               |
+| {VideoYear}       | 2021                                       |
+| {TrackID}         | 188932980                                  |
+
+## ☕ Support
+
+If you really like my projects and want to support me, you can buy me a coffee and star this project. 
+
+<a href="https://www.buymeacoffee.com/yaronzz" target="_blank"><img src="https://cdn.buymeacoffee.com/buttons/arial-orange.png" alt="Buy Me A Coffee" style="height: 51px !important;width: 217px !important;" ></a>
+
+## 🎂 Contributors
+This project exists thanks to all the people who contribute. 
+
+<a href="https://github.com/yaronzz/Tidal-Media-Downloader/graphs/contributors"><img src="https://contributors-img.web.app/image?repo=yaronzz/Tidal-Media-Downloader" /></a>
+
+## 🎨 Libraries and reference
+
+- [aigpy](https://github.com/yaronzz/AIGPY)
+- [python-tidal](https://github.com/tamland/python-tidal)
+- [python-tidal (EbbLabs fork)](https://github.com/EbbLabs/python-tidal)
+- [redsea](https://github.com/redsudo/RedSea)
+- [tidal-wiki](https://github.com/Fokka-Engineering/TIDAL/wiki)
+
+## 📜 Disclaimer
+- Private use only.
+- Need a Tidal-HIFI subscription. 
+- You should not use this method to distribute or pirate music.
+- It may be illegal to use this in your country, so be informed.
+
+## Developing
+
+```shell
+pip3 uninstall tidal-dl
+pip3 install -r requirements.txt --user
+python3 setup.py install
+```