--- conflicted
+++ resolved
@@ -1,166 +1,141 @@
-<br>
-    <a href="https://github.com/yaronzz/Tidal-Media-Downloader-PRO">[GUI-REPOSITORY]</a>
-<br>
-<div align="center">
-  <h1>Tidal-Media-Downloader</h1>
-  <a href="https://github.com/yaronzz/Tidal-Media-Downloader/blob/master/LICENSE">
-    <img src="https://img.shields.io/github/license/yaronzz/Tidal-Media-Downloader.svg?style=flat-square" alt="">
-  </a>
-  <a href="https://github.com/yaronzz/Tidal-Media-Downloader/releases">
-    <img src="https://img.shields.io/github/v/release/yaronzz/Tidal-Media-Downloader.svg?style=flat-square" alt="">
-  </a>
-  <a href="https://www.python.org/">
-    <img src="https://img.shields.io/github/issues/yaronzz/Tidal-Media-Downloader.svg?style=flat-square" alt="">
-  </a>
-  <a href="https://github.com/yaronzz/Tidal-Media-Downloader">
-    <img src="https://img.shields.io/github/downloads/yaronzz/Tidal-Media-Downloader/total?label=tidal-gui%20download" alt="">
-  </a>
-  <a href="https://pypi.org/project/tidal-dl/">
-    <img src="https://img.shields.io/pypi/dm/tidal-dl?label=tidal-dl%20download" alt="">
-  </a>
-  <a href="https://github.com/yaronzz/Tidal-Media-Downloader/actions/workflows/build.yml">
-    <img src="https://github.com/yaronzz/Tidal-Media-Downloader/actions/workflows/build.yml/badge.svg" alt="">
-  </a>
-</div>
-<p align="center">
-  «Tidal-Media-Downloader» is an application that lets you download videos and tracks from Tidal. It supports two version: tidal-dl and tidal-gui. (This repository only contains tidal-dl, and the release isn't the newest gui version.)
-    <br>
-        <a href="https://github.com/yaronzz/Tidal-Media-Downloader-PRO/releases">Download</a> |
-        <a href="https://yaronzz.com/post/tidal_dl_installation/">Documentation</a> |
-        <a href="https://yaronzz.com/post/tidal_dl_installation_chn/">中文文档</a> |
-    <br>
-</p>
-
-## 📺 Installation
-
-| Name                                | platform                          | Install                                                                                                               |
-| ----------------------------------- | --------------------------------- | --------------------------------------------------------------------------------------------------------------------- |
-| tidal-dl (cli)                      | Windows \ Linux \ Macos \ Android | ``pip3 install tidal-dl --upgrade``<br />[Detailed Description](https://yaronzz.com/post/tidal_dl_installation/#Install) |
-| tidal-gui                           | Windows                           | [GUI Repository](https://github.com/yaronzz/Tidal-Media-Downloader-PRO)                                                  |
-| tidal-gui(**Cross-platform**) | Windows \ Linux \ Macos           | ``pip3 install tidal-gui --upgrade``                                                                                  |
-
-### Nightly Builds
-
-| Download nightly builds from continuous integration: | [Build Status][Actions] |
-| ---------------------------------------------------- | ----------------------- |
-
-## 🤖 Features
-
-- Download album \ track \ video \ playlist \ artist-albums
-- Add metadata to songs
-- Selectable video resolution and track quality
-
-## 💽 User Interface
-
-<img src="https://i.loli.net/2020/08/19/gqW6zHI1SrKlomC.png" alt="image" style="zoom: 50%;" />
-
-![image-20200806013705425](https://i.loli.net/2020/08/06/sPLowIlCGyOdpVN.png)
-
-## Settings - Possible Tags
-
-### Album
-
-| Tag               | Example value                        |
-| ----------------- | ------------------------------------ |
-| {ArtistName}      | The Beatles                          |
-| {AlbumArtistName} | The Beatles                          |
-| {Flag}            | M/A/E  (Master/Dolby Atmos/Explicit) |
-| {AlbumID}         | 55163243                             |
-| {AlbumYear}       | 1963                                 |
-| {AlbumTitle}      | Please Please Me (Remastered)        |
-| {AudioQuality}    | LOSSLESS                             |
-| {DurationSeconds} | 1919                                 |
-| {Duration}        | 31:59                                |
-| {NumberOfTracks}  | 14                                   |
-| {NumberOfVideos}  | 0                                    |
-| {NumberOfVolumes} | 1                                    |
-| {ReleaseDate}     | 1963-03-22                           |
-| {RecordType}      | ALBUM                                |
-| {None}            |                                      |
-
-### Track
-
-| Tag               | Example Value                              |
-| ----------------- | ------------------------------------------ |
-| {TrackNumber}     | 01                                         |
-| {ArtistName}      | The Beatles                                |
-| {ArtistsName}     | The Beatles                                |
-| {TrackTitle}      | I Saw Her Standing There (Remastered 2009) |
-| {ExplicitFlag}    | (*Explicit*)                             |
-| {AlbumYear}       | 1963                                       |
-| {AlbumTitle}      | Please Please Me (Remastered)              |
-| {AudioQuality}    | LOSSLESS                                   |
-| {DurationSeconds} | 173                                        |
-| {Duration}        | 02:53                                      |
-| {TrackID}         | 55163244                                   |
-
-### Video
-
-| Tag            | Example Value      |
-| -------------- | ------------------ |
-| {VideoNumber}  | 00                 |
-| {ArtistName}   | DMX                |
-| {ArtistsName}  | DMX, Westside Gunn |
-| {VideoTitle}   | Hood Blues         |
-| {ExplicitFlag} | (*Explicit*)     |
-| {VideoYear}    | 2021               |
-| {TrackID}      | 188932980          |
-
-## ☕ Support
-
-If you really like my projects and want to support me, you can buy me a coffee and star this project.
-
-<a href="https://www.buymeacoffee.com/yaronzz" target="_blank"><img src="https://cdn.buymeacoffee.com/buttons/arial-orange.png" alt="Buy Me A Coffee" style="height: 51px !important;width: 217px !important;" ></a>
-
-## 🎂 Contributors
-
-This project exists thanks to all the people who contribute.
-`<a href="https://github.com/yaronzz/Tidal-Media-Downloader/graphs/contributors"><img src="https://contributors-img.web.app/image?repo=yaronzz/Tidal-Media-Downloader" />``</a>`
-
-## 🎨 Libraries and reference
-
-- [aigpy](https://github.com/yaronzz/AIGPY)
-- [python-tidal](https://github.com/tamland/python-tidal)
-- [redsea](https://github.com/redsudo/RedSea)
-- [tidal-wiki](https://github.com/Fokka-Engineering/TIDAL/wiki)
-
-## 📜 Disclaimer
-
-- Private use only.
-- Need a Tidal-HIFI subscription.
-- You should not use this method to distribute or pirate music.
-- It may be illegal to use this in your country, so be informed.
-
-## Developing
-
-```shell
-pip3 uninstall tidal-dl
-pip3 install -r requirements.txt --user
-python3 setup.py install
-```
-<<<<<<< HEAD
-
-## Fork changes - Scenario and comments:
-
-I would be content with TIDAL download feature, to give me off-line music on my device.  I find playlists good for that.
-
-But playlist changes are not done well.  If I add 1 song to a 100 song playlist, the only way I can get it on my phone is: -
-delete all 100 songs - download 101 songs.  It's the time, the wear and tear on my device sd card... nope... don't like it at all.
-
-But I see tidal-dl can create a "mirror image" of that playlist.  And has some smarts: if I add a song to the playlist, download again, it will ONLY download that song.  Cool.  But - what if I delete a song?
-
-Background: I use PC MediaMonkey for my non-TIDAL mp3s... it will download a music folder to my device... with MediaMonkey for Android and my home Wifi.  Of course, MM can also see tidal-dl that "mirror image" playlist.  And crucially: if there are adds/deletes, MM makes just the changes on my phone.  Other files are untouched.  Deletes are done too, smart!
-
-But... now tidal-dl is the weak link.  If I add 1 file to a playlist, and delete 1 file... it gives me the add... but it doesn't handle the delete.  And the "mirror image" is not a mirror image any more.
-
-So this is to fill that gap in my scenario.  But the effect seems useful for other use-cases.  SUMMARY: Suppose you download a playlist, on top of a previous download.  If files are deleted on the playlist, they will also be deleted in the mirror image.
-
-Also: some improved handling of the "onlyM4A" flag.  If files have been renamed from mp4 to m4a, the SKIP download logic wasn't working.  Now it's handled for the simple case at least.
-
-[Actions]: https://github.com/yaronzz/Tidal-Media-Downloader/actions
-[Build]: https://github.com/yaronzz/Tidal-Media-Downloader/workflows/Tidal%20Media%20Downloader/badge.svg
-
-=======
-
-
->>>>>>> 39db4730
+<br>
+    <a href="https://github.com/yaronzz/Tidal-Media-Downloader-PRO">[GUI-REPOSITORY]</a>
+<br>
+<div align="center">
+  <h1>Tidal-Media-Downloader</h1>
+  <a href="https://github.com/yaronzz/Tidal-Media-Downloader/blob/master/LICENSE">
+    <img src="https://img.shields.io/github/license/yaronzz/Tidal-Media-Downloader.svg?style=flat-square" alt="">
+  </a>
+  <a href="https://github.com/yaronzz/Tidal-Media-Downloader/releases">
+    <img src="https://img.shields.io/github/v/release/yaronzz/Tidal-Media-Downloader.svg?style=flat-square" alt="">
+  </a>
+  <a href="https://www.python.org/">
+    <img src="https://img.shields.io/github/issues/yaronzz/Tidal-Media-Downloader.svg?style=flat-square" alt="">
+  </a>
+  <a href="https://github.com/yaronzz/Tidal-Media-Downloader">
+    <img src="https://img.shields.io/github/downloads/yaronzz/Tidal-Media-Downloader/total?label=tidal-gui%20download" alt="">
+  </a>
+  <a href="https://pypi.org/project/tidal-dl/">
+    <img src="https://img.shields.io/pypi/dm/tidal-dl?label=tidal-dl%20download" alt="">
+  </a>
+  <a href="https://github.com/yaronzz/Tidal-Media-Downloader/actions/workflows/build.yml">
+    <img src="https://github.com/yaronzz/Tidal-Media-Downloader/actions/workflows/build.yml/badge.svg" alt="">
+  </a>
+</div>
+<p align="center">
+  «Tidal-Media-Downloader» is an application that lets you download videos and tracks from Tidal. It supports two version: tidal-dl and tidal-gui. (This repository only contains tidal-dl, and the release isn't the newest gui version.)
+    <br>
+        <a href="https://github.com/yaronzz/Tidal-Media-Downloader-PRO/releases">Download</a> |
+        <a href="https://yaronzz.com/post/tidal_dl_installation/">Documentation</a> |
+        <a href="https://yaronzz.com/post/tidal_dl_installation_chn/">中文文档</a> |
+    <br>
+</p>
+
+## 📺 Installation
+
+| Name                                | platform                          | Install                                                                                                               |
+| ----------------------------------- | --------------------------------- | --------------------------------------------------------------------------------------------------------------------- |
+| tidal-dl (cli)                      | Windows \ Linux \ Macos \ Android | ``pip3 install tidal-dl --upgrade``<br />[Detailed Description](https://yaronzz.com/post/tidal_dl_installation/#Install) |
+| tidal-gui                           | Windows                           | [GUI Repository](https://github.com/yaronzz/Tidal-Media-Downloader-PRO)                                                  |
+| tidal-gui(**Cross-platform**) | Windows \ Linux \ Macos           | ``pip3 install tidal-gui --upgrade``                                                                                  |
+
+### Nightly Builds
+
+| Download nightly builds from continuous integration: | [Build Status][Actions] |
+| ---------------------------------------------------- | ----------------------- |
+
+## 🤖 Features
+
+- Download album \ track \ video \ playlist \ artist-albums
+- Add metadata to songs
+- Selectable video resolution and track quality
+
+## 💽 User Interface
+
+<img src="https://i.loli.net/2020/08/19/gqW6zHI1SrKlomC.png" alt="image" style="zoom: 50%;" />
+
+![image-20200806013705425](https://i.loli.net/2020/08/06/sPLowIlCGyOdpVN.png)
+
+## Settings - Possible Tags
+
+### Album
+
+| Tag               | Example value                        |
+| ----------------- | ------------------------------------ |
+| {ArtistName}      | The Beatles                          |
+| {AlbumArtistName} | The Beatles                          |
+| {Flag}            | M/A/E  (Master/Dolby Atmos/Explicit) |
+| {AlbumID}         | 55163243                             |
+| {AlbumYear}       | 1963                                 |
+| {AlbumTitle}      | Please Please Me (Remastered)        |
+| {AudioQuality}    | LOSSLESS                             |
+| {DurationSeconds} | 1919                                 |
+| {Duration}        | 31:59                                |
+| {NumberOfTracks}  | 14                                   |
+| {NumberOfVideos}  | 0                                    |
+| {NumberOfVolumes} | 1                                    |
+| {ReleaseDate}     | 1963-03-22                           |
+| {RecordType}      | ALBUM                                |
+| {None}            |                                      |
+
+### Track
+
+| Tag               | Example Value                              |
+| ----------------- | ------------------------------------------ |
+| {TrackNumber}     | 01                                         |
+| {ArtistName}      | The Beatles                                |
+| {ArtistsName}     | The Beatles                                |
+| {TrackTitle}      | I Saw Her Standing There (Remastered 2009) |
+| {ExplicitFlag}    | (*Explicit*)                             |
+| {AlbumYear}       | 1963                                       |
+| {AlbumTitle}      | Please Please Me (Remastered)              |
+| {AudioQuality}    | LOSSLESS                                   |
+| {DurationSeconds} | 173                                        |
+| {Duration}        | 02:53                                      |
+| {TrackID}         | 55163244                                   |
+
+### Video
+
+| Tag            | Example Value      |
+| -------------- | ------------------ |
+| {VideoNumber}  | 00                 |
+| {ArtistName}   | DMX                |
+| {ArtistsName}  | DMX, Westside Gunn |
+| {VideoTitle}   | Hood Blues         |
+| {ExplicitFlag} | (*Explicit*)     |
+| {VideoYear}    | 2021               |
+| {TrackID}      | 188932980          |
+
+## ☕ Support
+
+If you really like my projects and want to support me, you can buy me a coffee and star this project.
+
+<a href="https://www.buymeacoffee.com/yaronzz" target="_blank"><img src="https://cdn.buymeacoffee.com/buttons/arial-orange.png" alt="Buy Me A Coffee" style="height: 51px !important;width: 217px !important;" ></a>
+
+## 🎂 Contributors
+
+This project exists thanks to all the people who contribute.
+`<a href="https://github.com/yaronzz/Tidal-Media-Downloader/graphs/contributors"><img src="https://contributors-img.web.app/image?repo=yaronzz/Tidal-Media-Downloader" />``</a>`
+
+## 🎨 Libraries and reference
+
+- [aigpy](https://github.com/yaronzz/AIGPY)
+- [python-tidal](https://github.com/tamland/python-tidal)
+- [redsea](https://github.com/redsudo/RedSea)
+- [tidal-wiki](https://github.com/Fokka-Engineering/TIDAL/wiki)
+
+## 📜 Disclaimer
+
+- Private use only.
+- Need a Tidal-HIFI subscription.
+- You should not use this method to distribute or pirate music.
+- It may be illegal to use this in your country, so be informed.
+
+## Developing
+
+```shell
+pip3 uninstall tidal-dl
+pip3 install -r requirements.txt --user
+python3 setup.py install
+```
+